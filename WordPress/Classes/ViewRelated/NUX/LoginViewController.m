#import <WPXMLRPC/WPXMLRPC.h>
#import <Helpshift/Helpshift.h>
#import <WordPress-iOS-Shared/WPFontManager.h>
#import <1PasswordExtension/OnePasswordExtension.h>

#import "CreateAccountAndBlogViewController.h"
#import "SupportViewController.h"
#import "LoginViewController.h"
#import "JetpackSettingsViewController.h"

#import "WPAccount.h"
#import "WPNUXMainButton.h"
#import "WPNUXSecondaryButton.h"
#import "WPNUXUtility.h"
#import "WPNUXHelpBadgeLabel.h"
#import "WPTabBarController.h"
#import "WPWalkthroughTextField.h"
#import "WPWalkthroughOverlayView.h"
#import "WPWebViewController.h"

#import "WordPressComOAuthClient.h"
#import "ContextManager.h"
#import "AccountService.h"
#import "BlogService.h"
#import "Blog+Jetpack.h"

#import "NSString+Helpers.h"
#import "NSString+XMLExtensions.h"
#import "NSURL+IDN.h"

#import "Constants.h"
#import "ReachabilityUtils.h"
#import "HelpshiftUtils.h"
#import "WordPress-Swift.h"



#pragma mark ====================================================================================
#pragma mark Constants
#pragma mark ====================================================================================

static NSString *const ForgotPasswordDotComBaseUrl              = @"https://wordpress.com";
static NSString *const ForgotPasswordRelativeUrl                = @"/wp-login.php?action=lostpassword&redirect_to=wordpress%3A%2F%2F";
static NSString *const GenerateApplicationSpecificPasswordUrl   = @"http://en.support.wordpress.com/security/two-step-authentication/#application-specific-passwords";

static CGFloat const GeneralWalkthroughStandardOffset           = 15.0;
static CGFloat const GeneralWalkthroughMaxTextWidth             = 290.0;
static CGSize const GeneralWalkthroughTextFieldSize             = {320.0, 44.0};
static CGFloat const GeneralWalkthroughTextFieldOverlapY        = 1.0;
static CGSize const GeneralWalkthroughButtonSize                = {290.0, 41.0};
static CGFloat const GeneralWalkthroughSecondaryButtonHeight    = 33.0;
static CGFloat const GeneralWalkthroughStatusBarOffset          = 20.0;

static NSTimeInterval const GeneralWalkthroughAnimationDuration = 0.3f;
static CGFloat const GeneralWalkthroughAlphaHidden              = 0.0f;
static CGFloat const GeneralWalkthroughAlphaDisabled            = 0.5f;
static CGFloat const GeneralWalkthroughAlphaEnabled             = 1.0f;

static CGFloat const LoginOnePasswordPaddingX                   = 9.0;
static CGFloat const LoginHiddenControlsHeightThreshold         = 480.0;
static NSInteger const LoginVerificationCodeNumberOfLines       = 2;


#pragma mark ====================================================================================
#pragma mark Private
#pragma mark ====================================================================================

@interface LoginViewController () <UITextFieldDelegate>

// Views
@property (nonatomic, strong) UIView                    *mainView;
@property (nonatomic, strong) WPNUXSecondaryButton      *skipToCreateAccount;
@property (nonatomic, strong) WPNUXSecondaryButton      *toggleSignInForm;
@property (nonatomic, strong) WPNUXSecondaryButton      *forgotPassword;
@property (nonatomic, strong) UIButton                  *helpButton;
@property (nonatomic, strong) WPNUXHelpBadgeLabel       *helpBadge;
@property (nonatomic, strong) UIImageView               *icon;
@property (nonatomic, strong) WPWalkthroughTextField    *usernameText;
@property (nonatomic, strong) WPWalkthroughTextField    *passwordText;
@property (nonatomic, strong) UIButton                  *onePasswordButton;
@property (nonatomic, strong) WPWalkthroughTextField    *multifactorText;
@property (nonatomic, strong) WPWalkthroughTextField    *siteUrlText;
@property (nonatomic, strong) WPNUXMainButton           *signInButton;
@property (nonatomic, strong) WPNUXSecondaryButton      *sendVerificationCodeButton;
@property (nonatomic, strong) WPNUXSecondaryButton      *cancelButton;
@property (nonatomic, strong) UILabel                   *statusLabel;
@property (nonatomic, strong) UITapGestureRecognizer    *tapGestureRecognizer;

// Measurements
@property (nonatomic, strong) Blog                      *blog;
@property (nonatomic, assign) CGFloat                   keyboardOffset;
@property (nonatomic, assign) NSUInteger                numberOfTimesLoginFailed;
@property (nonatomic, assign) BOOL                      userIsDotCom;
@property (nonatomic, assign) BOOL                      hasDefaultAccount;
@property (nonatomic, assign) BOOL                      shouldDisplayMultifactor;
@property (nonatomic, assign) BOOL                      authenticating;

@end


<<<<<<< HEAD
#pragma mark ====================================================================================
#pragma mark LoginViewController
#pragma mark ====================================================================================
=======
    BOOL _userIsDotCom;
    BOOL _blogConnectedToJetpack;
    NSString *_dotComSiteUrl;
    NSArray *_blogs;
    Blog *_blog;
}

@end
>>>>>>> 762f9e37

@implementation LoginViewController

- (void)dealloc
{
    [[NSNotificationCenter defaultCenter] removeObserver:self];
}

- (void)viewDidLoad
{
    [super viewDidLoad];
    [self.navigationController setNavigationBarHidden:YES animated:NO];
    self.view.backgroundColor = [WPStyleGuide wordPressBlue];
    
    // Do we have a default account?
    NSManagedObjectContext *context = [[ContextManager sharedInstance] mainContext];
    AccountService *accountService = [[AccountService alloc] initWithManagedObjectContext:context];
    WPAccount *defaultAccount = [accountService defaultWordPressComAccount];

    // Initialize flags!
    self.hasDefaultAccount = (defaultAccount != nil);
    self.userIsDotCom = (defaultAccount == nil) && (self.onlyDotComAllowed || !self.prefersSelfHosted);

    // Initialize Interface
    [self addMainView];
    [self addControls];
    
    // Reauth: Pre-populate username. If needed
    if (!self.shouldReauthenticateDefaultAccount) {
        return;
    }
    
    self.usernameText.text = defaultAccount.username;
    self.userIsDotCom = YES;
}

- (void)viewWillAppear:(BOOL)animated
{
    [super viewWillAppear:animated];
    [self.navigationController setNavigationBarHidden:YES animated:animated];

    NSNotificationCenter *nc = [NSNotificationCenter defaultCenter];
    [nc addObserver:self selector:@selector(keyboardWillShow:) name:UIKeyboardWillShowNotification object:nil];
    [nc addObserver:self selector:@selector(keyboardWillHide:) name:UIKeyboardWillHideNotification object:nil];
    [nc addObserver:self selector:@selector(helpshiftUnreadCountUpdated:) name:HelpshiftUnreadCountUpdatedNotification object:nil];
    [nc addObserver:self selector:@selector(textFieldDidChange:) name:UITextFieldTextDidChangeNotification object:nil];
    
    [HelpshiftUtils refreshUnreadNotificationCount];

    [self reloadInterface];
}

- (void)viewWillDisappear:(BOOL)animated
{
    [super viewWillDisappear:animated];

    [[NSNotificationCenter defaultCenter] removeObserver:self];
}

- (NSUInteger)supportedInterfaceOrientations
{
    return [UIDevice isPad] ? UIInterfaceOrientationMaskAll : UIInterfaceOrientationMaskPortrait;
}

- (void)willAnimateRotationToInterfaceOrientation:(UIInterfaceOrientation)toInterfaceOrientation
                                         duration:(NSTimeInterval)duration
{
    [self layoutControls];
}


#pragma mark - UITextField delegate methods

- (BOOL)textFieldShouldReturn:(UITextField *)textField
{
    if (textField == self.usernameText) {
        [self.passwordText becomeFirstResponder];
    } else if (textField == self.passwordText) {
        if (self.userIsDotCom) {
            [self signInButtonAction:nil];
        } else {
            [self.siteUrlText becomeFirstResponder];
        }
    } else if (textField == self.siteUrlText) {
        if (self.signInButton.enabled) {
            [self signInButtonAction:nil];
        }
    } else if (textField == self.multifactorText) {
        if ([self isMultifactorFilled]) {
            [self signInButtonAction:nil];
        }
    }

    return YES;
}

- (BOOL)textFieldShouldBeginEditing:(UITextField *)textField
{
    self.signInButton.enabled = [self isSignInEnabled];
    return !self.authenticating;
}

- (BOOL)textFieldShouldEndEditing:(UITextField *)textField
{
    self.signInButton.enabled = [self isSignInEnabled];
    return YES;
}

- (void)textFieldDidChange:(NSNotification *)note
{
    [self updateControls];
}


#pragma mark - Displaying of Error Messages

- (WPWalkthroughOverlayView *)baseLoginErrorOverlayView:(NSString *)message
{
    WPWalkthroughOverlayView *overlayView = [[WPWalkthroughOverlayView alloc] initWithFrame:self.view.bounds];
    overlayView.overlayMode = WPWalkthroughGrayOverlayViewOverlayModeTwoButtonMode;
    overlayView.overlayTitle = NSLocalizedString(@"Sorry, we can't log you in.", nil);
    overlayView.overlayDescription = message;
    overlayView.secondaryButtonText = NSLocalizedString(@"Need Help?", nil);
    overlayView.primaryButtonText = NSLocalizedString(@"OK", nil);
    overlayView.dismissCompletionBlock = ^(WPWalkthroughOverlayView *overlayView){
        [overlayView dismiss];
    };
    return overlayView;
}

- (void)displayErrorMessageForXMLRPC:(NSString *)message
{
    WPWalkthroughOverlayView *overlayView = [self baseLoginErrorOverlayView:message];
    overlayView.primaryButtonText = NSLocalizedString(@"Enable Now", nil);
    overlayView.secondaryButtonCompletionBlock = ^(WPWalkthroughOverlayView *overlayView){
        [overlayView dismiss];
        [self showHelpViewController:NO];
    };
    overlayView.primaryButtonCompletionBlock = ^(WPWalkthroughOverlayView *overlayView){
        [overlayView dismiss];

        NSString *path = nil;
        NSRegularExpression *regex = [NSRegularExpression regularExpressionWithPattern:@"http\\S+writing.php"
                                                                               options:NSRegularExpressionCaseInsensitive
                                                                                 error:nil];
        NSRange rng = [regex rangeOfFirstMatchInString:message options:0 range:NSMakeRange(0, [message length])];

        if (rng.location == NSNotFound) {
            path = [self getSiteUrl];
            path = [path stringByReplacingOccurrencesOfString:@"xmlrpc.php" withString:@""];
            path = [path stringByAppendingFormat:@"/wp-admin/options-writing.php"];
        } else {
            path = [message substringWithRange:rng];
        }

        WPWebViewController *webViewController = [[WPWebViewController alloc] init];
        [webViewController setUrl:[NSURL URLWithString:path]];
        [webViewController setUsername:self.usernameText.text];
        [webViewController setPassword:self.passwordText.text];
        webViewController.shouldScrollToBottom = YES;
        [self.navigationController setNavigationBarHidden:NO animated:NO];
        [self.navigationController pushViewController:webViewController animated:NO];
    };
    [self.view addSubview:overlayView];
}

- (void)displayErrorMessageForBadUrl:(NSString *)message
{
    WPWalkthroughOverlayView *overlayView = [self baseLoginErrorOverlayView:message];
    overlayView.secondaryButtonCompletionBlock = ^(WPWalkthroughOverlayView *overlayView){
        [overlayView dismiss];
        WPWebViewController *webViewController = [[WPWebViewController alloc] init];
        webViewController.url = [NSURL URLWithString:@"http://ios.wordpress.org/faq/#faq_3"];
        [self.navigationController setNavigationBarHidden:NO animated:NO];
        [self.navigationController pushViewController:webViewController animated:NO];
    };
    overlayView.primaryButtonCompletionBlock = ^(WPWalkthroughOverlayView *overlayView){
        [overlayView dismiss];
    };
    [self.view addSubview:overlayView];
}

- (void)displayGenericErrorMessage:(NSString *)message
{
    WPWalkthroughOverlayView *overlayView = [self baseLoginErrorOverlayView:message];
    overlayView.secondaryButtonCompletionBlock = ^(WPWalkthroughOverlayView *overlayView){
        [overlayView dismiss];
        [self showHelpViewController:NO];
    };
    overlayView.primaryButtonCompletionBlock = ^(WPWalkthroughOverlayView *overlayView){
        [overlayView dismiss];
    };
    overlayView.accessibilityIdentifier = @"GenericErrorMessage";
    [self.view addSubview:overlayView];
}

- (void)displayGenericErrorMessageWithHelpshiftButton:(NSString *)message
{
    WPWalkthroughOverlayView *overlayView = [self baseLoginErrorOverlayView:message];
    overlayView.secondaryButtonText = NSLocalizedString(@"Contact Us", @"The text on the button at the bottom of the ""error message when a user has repeated trouble logging in");
    overlayView.secondaryButtonCompletionBlock = ^(WPWalkthroughOverlayView *overlayView){
        [overlayView dismiss];
        [self showHelpshiftConversationView];
    };
    overlayView.primaryButtonCompletionBlock = ^(WPWalkthroughOverlayView *overlayView){
        [overlayView dismiss];
    };
    [self.view addSubview:overlayView];
}

- (void)displayOnePasswordEmptySiteAlert
{
    NSString *message = NSLocalizedString(@"A site address is required before 1Password can be used.",
                                          @"Error message displayed when the user is Signing into a self hosted site and "
                                          @"tapped the 1Password Button before typing his siteURL");
    
    UIAlertView *alertView = [[UIAlertView alloc] initWithTitle:nil
                                                        message:message
                                                       delegate:nil
                                              cancelButtonTitle:NSLocalizedString(@"Accept", @"Accept Button Title")
                                              otherButtonTitles:nil];
    
    [alertView show];
}

- (void)displayErrorMessages
{
    [WPError showAlertWithTitle:NSLocalizedString(@"Error", nil) message:NSLocalizedString(@"Please fill out all the fields", nil) withSupportButton:NO];
}

- (void)displayReservedNameErrorMessage
{
    [WPError showAlertWithTitle:NSLocalizedString(@"Self-hosted site?", nil) message:NSLocalizedString(@"Please enter the URL of your WordPress site.", nil) withSupportButton:NO];
}


#pragma mark - Button Handlers

- (IBAction)helpButtonAction:(id)sender
{
    SupportViewController *supportViewController = [[SupportViewController alloc] init];
    UINavigationController *nc = [[UINavigationController alloc] initWithRootViewController:supportViewController];
    nc.navigationBar.translucent = NO;
    nc.modalPresentationStyle = UIModalPresentationFormSheet;
    [self.navigationController presentViewController:nc animated:YES completion:nil];
}

- (IBAction)skipToCreateAction:(id)sender
{
    [self showCreateAccountView];
}

- (IBAction)backgroundTapGestureAction:(UITapGestureRecognizer *)tapGestureRecognizer
{
    [self.view endEditing:YES];
    [self hideMultifactorTextfieldIfNeeded];
}

- (IBAction)signInButtonAction:(id)sender
{
    [self.view endEditing:YES];

    if (![ReachabilityUtils isInternetReachable]) {
        [ReachabilityUtils showAlertNoInternetConnection];
        return;
    }

    if (![self areFieldsValid]) {
        [self displayErrorMessages];
        return;
    }

    if ([self isUserNameReserved]) {
        [self displayReservedNameErrorMessage];
        [self toggleSignInFormAction:nil];
        [self.siteUrlText becomeFirstResponder];
        return;
    }

    [self signIn];
}

- (IBAction)toggleSignInFormAction:(id)sender
{
    self.userIsDotCom = !self.userIsDotCom;
    self.passwordText.returnKeyType = self.userIsDotCom ? UIReturnKeyDone : UIReturnKeyNext;

    // Controls are layed out in initializeView. Calling this method in an animation block will animate the controls
    // to their new positions.
    [UIView animateWithDuration:GeneralWalkthroughAnimationDuration
                     animations:^{
                         [self reloadInterface];
                     }];
}


- (IBAction)cancelButtonAction:(id)sender
{
    if (self.dismissBlock) {
        self.dismissBlock();
    }
}

- (IBAction)forgotPassword:(id)sender
{
    NSString *baseUrl = self.userIsDotCom ? ForgotPasswordDotComBaseUrl : [self getSiteUrl];
    NSURL *forgotPasswordURL = [NSURL URLWithString:[baseUrl stringByAppendingString:ForgotPasswordRelativeUrl]];
    
    [[UIApplication sharedApplication] openURL:forgotPasswordURL];
}

- (IBAction)findLoginFromOnePassword:(id)sender
{
    if (self.userIsDotCom == false && self.siteUrlText.text.isEmpty) {
        [self displayOnePasswordEmptySiteAlert];
        return;
    }
 
    NSString *loginURL = self.userIsDotCom ? WPOnePasswordWordPressComURL : self.siteUrlText.text;
    
    [[OnePasswordExtension sharedExtension] findLoginForURLString:loginURL
                                                forViewController:self
                                                           sender:sender
                                                       completion:^(NSDictionary *loginDict, NSError *error) {
        if (!loginDict) {
            if (error.code != AppExtensionErrorCodeCancelledByUser) {
                DDLogError(@"OnePassword Error: %@", error);
                [WPAnalytics track:WPAnalyticsStatOnePasswordFailed];
            }
            return;
        }

        self.usernameText.text = loginDict[AppExtensionUsernameKey];
        self.passwordText.text = loginDict[AppExtensionPasswordKey];
                                                           
        [WPAnalytics track:WPAnalyticsStatOnePasswordLogin];
        [self signIn];
    }];
}

- (IBAction)sendVerificationCode:(id)sender
{
    WordPressComOAuthClient *client = [WordPressComOAuthClient client];
    [client requestOneTimeCodeWithUsername:self.usernameText.text
                                  password:self.passwordText.text
                                   success:^{

                                   }
                                   failure:^(NSError *error) {

                                   }];
}


#pragma mark - Private Methods

- (void)addMainView
{
    NSAssert(self.view, @"The view should be loaded by now");
    
    UIView *mainView = [[UIView alloc] initWithFrame:self.view.bounds];
    mainView.autoresizingMask = UIViewAutoresizingFlexibleHeight | UIViewAutoresizingFlexibleWidth;

    UITapGestureRecognizer *gestureRecognizer = [[UITapGestureRecognizer alloc] initWithTarget:self action:@selector(backgroundTapGestureAction:)];
    gestureRecognizer.numberOfTapsRequired = 1;
    gestureRecognizer.cancelsTouchesInView = YES;
    [mainView addGestureRecognizer:gestureRecognizer];

    // Attach + Keep the Reference
    [self.view addSubview:mainView];
    self.mainView = mainView;
    self.tapGestureRecognizer = gestureRecognizer;
}

- (void)addControls
{
    NSAssert(self.view, @"The view should be loaded by now");
    NSAssert(self.mainView, @"Please, initialize the mainView first");
    
    // Add Icon
    UIImageView *icon = [[UIImageView alloc] initWithImage:[UIImage imageNamed:@"icon-wp"]];
    icon.autoresizingMask = UIViewAutoresizingFlexibleRightMargin | UIViewAutoresizingFlexibleLeftMargin;

    // Add Info button
    UIImage *infoButtonImage = [UIImage imageNamed:@"btn-help"];
    UIButton *helpButton = [UIButton buttonWithType:UIButtonTypeCustom];
    helpButton.accessibilityLabel = NSLocalizedString(@"Help", @"Help button");
    [helpButton setImage:infoButtonImage forState:UIControlStateNormal];
    helpButton.frame = CGRectMake(GeneralWalkthroughStandardOffset, GeneralWalkthroughStandardOffset, infoButtonImage.size.width, infoButtonImage.size.height);
    helpButton.autoresizingMask = UIViewAutoresizingFlexibleRightMargin | UIViewAutoresizingFlexibleLeftMargin;
    [helpButton addTarget:self action:@selector(helpButtonAction:) forControlEvents:UIControlEventTouchUpInside];
    [helpButton sizeToFit];
    [helpButton setExclusiveTouch:YES];

    // Help badge
    WPNUXHelpBadgeLabel *helpBadge = [[WPNUXHelpBadgeLabel alloc] initWithFrame:CGRectMake(0, 0, 12, 10)];
    helpBadge.layer.masksToBounds = YES;
    helpBadge.layer.cornerRadius = 6;
    helpBadge.textAlignment = NSTextAlignmentCenter;
    helpBadge.backgroundColor = [UIColor UIColorFromHex:0xdd3d36];
    helpBadge.textColor = [UIColor whiteColor];
    helpBadge.font = [WPFontManager openSansRegularFontOfSize:8.0];
    helpBadge.hidden = YES;

    // Add Username
    WPWalkthroughTextField *usernameText = [[WPWalkthroughTextField alloc] initWithLeftViewImage:[UIImage imageNamed:@"icon-username-field"]];
    usernameText.backgroundColor = [UIColor whiteColor];
    usernameText.placeholder = NSLocalizedString(@"Username / Email", @"NUX First Walkthrough Page 2 Username Placeholder");
    usernameText.font = [WPNUXUtility textFieldFont];
    usernameText.adjustsFontSizeToFitWidth = YES;
    usernameText.returnKeyType = UIReturnKeyNext;
    usernameText.delegate = self;
    usernameText.autocorrectionType = UITextAutocorrectionTypeNo;
    usernameText.autocapitalizationType = UITextAutocapitalizationTypeNone;
    usernameText.autoresizingMask = UIViewAutoresizingFlexibleRightMargin | UIViewAutoresizingFlexibleLeftMargin;
    usernameText.accessibilityIdentifier = @"Username / Email";

    // Add OnePassword
    UIButton *onePasswordButton = [UIButton buttonWithType:UIButtonTypeCustom];
    [onePasswordButton setImage:[UIImage imageNamed:@"onepassword-button"] forState:UIControlStateNormal];
    [onePasswordButton addTarget:self action:@selector(findLoginFromOnePassword:) forControlEvents:UIControlEventTouchUpInside];
    [onePasswordButton sizeToFit];
    
    CGRect containerFrame = onePasswordButton.frame;
    containerFrame.size.width += LoginOnePasswordPaddingX;

    UIView *onePasswordView = [[UIView alloc] initWithFrame:containerFrame];
    [onePasswordView addSubview:onePasswordButton];
    usernameText.rightView = onePasswordView;
    
    // Add Password
    WPWalkthroughTextField *passwordText = [[WPWalkthroughTextField alloc] initWithLeftViewImage:[UIImage imageNamed:@"icon-password-field"]];
    passwordText.backgroundColor = [UIColor whiteColor];
    passwordText.placeholder = NSLocalizedString(@"Password", nil);
    passwordText.font = [WPNUXUtility textFieldFont];
    passwordText.delegate = self;
    passwordText.secureTextEntry = YES;
    passwordText.returnKeyType = self.userIsDotCom ? UIReturnKeyDone : UIReturnKeyNext;
    passwordText.showSecureTextEntryToggle = YES;
    passwordText.showTopLineSeparator = YES;
    passwordText.autoresizingMask = UIViewAutoresizingFlexibleRightMargin | UIViewAutoresizingFlexibleLeftMargin;
    passwordText.accessibilityIdentifier = @"Password";
    
    // Add Multifactor
    WPWalkthroughTextField *multifactorText = [[WPWalkthroughTextField alloc] init];
    multifactorText.backgroundColor = [UIColor whiteColor];
    multifactorText.placeholder = NSLocalizedString(@"Verification Code", nil);
    multifactorText.font = [WPNUXUtility textFieldFont];
    multifactorText.delegate = self;
    multifactorText.keyboardType = UIKeyboardTypeNumberPad;
    multifactorText.textAlignment = NSTextAlignmentCenter;
    multifactorText.returnKeyType = UIReturnKeyDone;
    multifactorText.showTopLineSeparator = YES;
    multifactorText.autoresizingMask = UIViewAutoresizingFlexibleRightMargin | UIViewAutoresizingFlexibleLeftMargin;
    multifactorText.accessibilityIdentifier = @"Verification Code";

    // Add Verification Code SMS Button
    NSString *smsText = NSLocalizedString(@"Enter the code on your authenticator app or send the code via text message.",
                                          @"Message displayed when a verification code is needed");
    
    WPNUXSecondaryButton *sendVerificationCodeButton = [[WPNUXSecondaryButton alloc] init];
    sendVerificationCodeButton.autoresizingMask = UIViewAutoresizingFlexibleLeftMargin | UIViewAutoresizingFlexibleRightMargin | UIViewAutoresizingFlexibleBottomMargin;
    sendVerificationCodeButton.titleLabel.font = [WPNUXUtility confirmationLabelFont];
    sendVerificationCodeButton.titleLabel.lineBreakMode = NSLineBreakByWordWrapping;
    sendVerificationCodeButton.titleLabel.textAlignment = NSTextAlignmentCenter;
    [sendVerificationCodeButton setTitle:smsText forState:UIControlStateNormal];
    [sendVerificationCodeButton addTarget:self action:@selector(sendVerificationCode:) forControlEvents:UIControlEventTouchUpInside];
    
    // Add Site Url
    WPWalkthroughTextField *siteUrlText = [[WPWalkthroughTextField alloc] initWithLeftViewImage:[UIImage imageNamed:@"icon-url-field"]];
    siteUrlText.backgroundColor = [UIColor whiteColor];
    siteUrlText.placeholder = NSLocalizedString(@"Site Address (URL)", @"NUX First Walkthrough Page 2 Site Address Placeholder");
    siteUrlText.font = [WPNUXUtility textFieldFont];
    siteUrlText.adjustsFontSizeToFitWidth = YES;
    siteUrlText.delegate = self;
    siteUrlText.keyboardType = UIKeyboardTypeURL;
    siteUrlText.returnKeyType = UIReturnKeyDone;
    siteUrlText.autocorrectionType = UITextAutocorrectionTypeNo;
    siteUrlText.autocapitalizationType = UITextAutocapitalizationTypeNone;
    siteUrlText.showTopLineSeparator = YES;
    siteUrlText.autoresizingMask = UIViewAutoresizingFlexibleRightMargin | UIViewAutoresizingFlexibleLeftMargin;
    siteUrlText.accessibilityIdentifier = @"Site Address (URL)";
    
    // Add Sign In Button
    WPNUXMainButton *signInButton = [[WPNUXMainButton alloc] init];
    [signInButton addTarget:self action:@selector(signInButtonAction:) forControlEvents:UIControlEventTouchUpInside];
    signInButton.autoresizingMask = UIViewAutoresizingFlexibleRightMargin | UIViewAutoresizingFlexibleLeftMargin;
    signInButton.accessibilityIdentifier = @"Sign In";
    
    // Add Cancel Button
    WPNUXSecondaryButton *cancelButton = [[WPNUXSecondaryButton alloc] init];
    [cancelButton setTitle:NSLocalizedString(@"Cancel", nil) forState:UIControlStateNormal];
    [cancelButton addTarget:self action:@selector(cancelButtonAction:) forControlEvents:UIControlEventTouchUpInside];
    [cancelButton setExclusiveTouch:YES];
    [cancelButton sizeToFit];

    // Add status label
    UILabel *statusLabel = [[UILabel alloc] init];
    statusLabel.font = [WPNUXUtility confirmationLabelFont];
    statusLabel.textColor = [WPNUXUtility confirmationLabelColor];
    statusLabel.textAlignment = NSTextAlignmentCenter;
    statusLabel.lineBreakMode = NSLineBreakByTruncatingTail;
    statusLabel.autoresizingMask = UIViewAutoresizingFlexibleRightMargin | UIViewAutoresizingFlexibleLeftMargin;

    // Add Account type toggle
    WPNUXSecondaryButton *toggleSignInForm = [[WPNUXSecondaryButton alloc] init];
    [toggleSignInForm addTarget:self action:@selector(toggleSignInFormAction:) forControlEvents:UIControlEventTouchUpInside];
    toggleSignInForm.autoresizingMask = UIViewAutoresizingFlexibleRightMargin | UIViewAutoresizingFlexibleLeftMargin | UIViewAutoresizingFlexibleTopMargin;
    
    // Add Skip to Create Account Button
    WPNUXSecondaryButton *skipToCreateAccount = [[WPNUXSecondaryButton alloc] init];
    skipToCreateAccount.autoresizingMask = UIViewAutoresizingFlexibleRightMargin | UIViewAutoresizingFlexibleLeftMargin | UIViewAutoresizingFlexibleTopMargin;
    [skipToCreateAccount setTitle:NSLocalizedString(@"Create Account", nil) forState:UIControlStateNormal];
    [skipToCreateAccount addTarget:self action:@selector(skipToCreateAction:) forControlEvents:UIControlEventTouchUpInside];

    // Add Lost Password Button
    WPNUXSecondaryButton *forgotPassword = [[WPNUXSecondaryButton alloc] init];
    forgotPassword.autoresizingMask = UIViewAutoresizingFlexibleLeftMargin | UIViewAutoresizingFlexibleRightMargin | UIViewAutoresizingFlexibleBottomMargin;
    [forgotPassword setTitle:NSLocalizedString(@"Lost your password?", nil) forState:UIControlStateNormal];
    [forgotPassword addTarget:self action:@selector(forgotPassword:) forControlEvents:UIControlEventTouchUpInside];
    forgotPassword.titleLabel.font = [WPNUXUtility tosLabelFont];
    [forgotPassword setTitleColor:[WPNUXUtility tosLabelColor] forState:UIControlStateNormal];
    
    // Attach Subviews
    [self.view addSubview:cancelButton];
    [self.mainView addSubview:icon];
    [self.mainView addSubview:helpButton];
    [self.mainView addSubview:helpBadge];
    [self.mainView addSubview:usernameText];
    [self.mainView addSubview:passwordText];
    [self.mainView addSubview:multifactorText];
    [self.mainView addSubview:sendVerificationCodeButton];
    [self.mainView addSubview:siteUrlText];
    [self.mainView addSubview:signInButton];
    [self.mainView addSubview:statusLabel];
    [self.mainView addSubview:toggleSignInForm];
    [self.mainView addSubview:skipToCreateAccount];
    [self.mainView addSubview:forgotPassword];

    // Keep the references!
    self.cancelButton = cancelButton;
    self.icon = icon;
    self.helpButton = helpButton;
    self.helpBadge = helpBadge;
    self.usernameText = usernameText;
    self.passwordText = passwordText;
    self.onePasswordButton = onePasswordButton;
    self.multifactorText = multifactorText;
    self.sendVerificationCodeButton = sendVerificationCodeButton;
    self.siteUrlText = siteUrlText;
    self.signInButton = signInButton;
    self.statusLabel = statusLabel;
    self.toggleSignInForm = toggleSignInForm;
    self.skipToCreateAccount = skipToCreateAccount;
    self.forgotPassword = forgotPassword;
}


#pragma mark - Private Helpers

- (void)reloadInterface
{
    [self updateControls];
    [self layoutControls];
}

- (void)updateControls
{
    // Spinner!
    [self.signInButton showActivityIndicator:self.authenticating];
    
    // Background Taps
    self.tapGestureRecognizer.enabled       = self.isGesturesRecognizerEnabled;
    
    // One Password
    BOOL isOnePasswordAvailable             = [[OnePasswordExtension sharedExtension] isAppExtensionAvailable];
    self.usernameText.rightViewMode         = isOnePasswordAvailable ? UITextFieldViewModeAlways : UITextFieldViewModeNever;
    
    // TextFields
    self.usernameText.alpha                 = self.isUsernameEnabled    ? GeneralWalkthroughAlphaEnabled : GeneralWalkthroughAlphaDisabled;
    self.passwordText.alpha                 = self.isPasswordEnabled    ? GeneralWalkthroughAlphaEnabled : GeneralWalkthroughAlphaDisabled;
    self.multifactorText.alpha              = self.isMultifactorEnabled ? GeneralWalkthroughAlphaEnabled : GeneralWalkthroughAlphaHidden;
    self.siteUrlText.alpha                  = self.isSiteUrlEnabled     ? GeneralWalkthroughAlphaEnabled : GeneralWalkthroughAlphaHidden;
    
    self.usernameText.enabled               = self.isUsernameEnabled;
    self.passwordText.enabled               = self.isPasswordEnabled;
    self.onePasswordButton.enabled          = self.isOnePasswordEnabled;
    self.multifactorText.enabled            = self.isMultifactorEnabled;
    self.siteUrlText.enabled                = self.isSiteUrlEnabled;
    
    // Buttons
    self.cancelButton.hidden                = !self.cancellable;
    self.cancelButton.enabled               = self.isCancelButtonEnabled;
    self.forgotPassword.hidden              = !self.isForgotPasswordEnabled;
    self.sendVerificationCodeButton.hidden  = !self.isVerificationCodeEnabled;
    self.skipToCreateAccount.hidden         = !self.isAccountCreationEnabled;
    
    // SignIn Button
    NSString *signInTitle                   = self.signInButtonTitle;
    self.signInButton.enabled               = self.isSignInEnabled;
    self.signInButton.accessibilityIdentifier = signInTitle;
    [self.signInButton setTitle:signInTitle forState:UIControlStateNormal];
    
    // Dotcom / SelfHosted Button
    NSString *toggleTitle                   = self.toggleSignInButtonTitle;
    self.toggleSignInForm.hidden            = !self.isSignInToggleEnabled;
    self.toggleSignInForm.accessibilityIdentifier = toggleTitle;
    [self.toggleSignInForm setTitle:toggleTitle forState:UIControlStateNormal];
}

- (void)layoutControls
{
    CGFloat viewWidth = CGRectGetWidth(self.view.bounds);
    CGFloat viewHeight = CGRectGetHeight(self.view.bounds);
    
    CGFloat textFieldX = (viewWidth - GeneralWalkthroughTextFieldSize.width) * 0.5f;
    CGFloat textLabelX = (viewWidth - GeneralWalkthroughMaxTextWidth) * 0.5f;
    CGFloat buttonX = (viewWidth - GeneralWalkthroughButtonSize.width) * 0.5f;
    
    // Layout Help Button
    CGFloat helpButtonX = viewWidth - CGRectGetWidth(self.helpButton.frame) - GeneralWalkthroughStandardOffset;
    CGFloat helpButtonY = 0.5 * GeneralWalkthroughStandardOffset + GeneralWalkthroughStatusBarOffset;
    self.helpButton.frame = CGRectIntegral(CGRectMake(helpButtonX, helpButtonY, CGRectGetWidth(self.helpButton.frame), GeneralWalkthroughButtonSize.height));

    // layout help badge
    CGFloat helpBadgeX = viewWidth - CGRectGetWidth(self.helpBadge.frame) - GeneralWalkthroughStandardOffset + 5;
    CGFloat helpBadgeY = 0.5 * GeneralWalkthroughStandardOffset + GeneralWalkthroughStatusBarOffset + CGRectGetHeight(self.helpBadge.frame) - 5;
    self.helpBadge.frame = CGRectIntegral(CGRectMake(helpBadgeX, helpBadgeY, CGRectGetWidth(self.helpBadge.frame), CGRectGetHeight(self.helpBadge.frame)));

    // Layout Cancel Button
    CGFloat cancelButtonX = 0;
    CGFloat cancelButtonY = 0.5 * GeneralWalkthroughStandardOffset + GeneralWalkthroughStatusBarOffset;
    self.cancelButton.frame = CGRectIntegral(CGRectMake(cancelButtonX, cancelButtonY, CGRectGetWidth(self.cancelButton.frame), GeneralWalkthroughButtonSize.height));

    // Calculate total height and starting Y origin of controls
    CGFloat heightOfControls = CGRectGetHeight(self.icon.frame) + GeneralWalkthroughStandardOffset + (self.userIsDotCom ? 2 : 3) * GeneralWalkthroughTextFieldSize.height + GeneralWalkthroughStandardOffset + GeneralWalkthroughButtonSize.height;
    CGFloat startingYForCenteredControls = floorf((viewHeight - 2 * GeneralWalkthroughSecondaryButtonHeight - heightOfControls)/2.0);

    CGFloat iconX = (viewWidth - CGRectGetWidth(self.icon.frame)) * 0.5f;
    CGFloat iconY = startingYForCenteredControls;
    self.icon.frame = CGRectIntegral(CGRectMake(iconX, iconY, CGRectGetWidth(self.icon.frame), CGRectGetHeight(self.icon.frame)));

    // Layout Username
    CGFloat usernameTextY = CGRectGetMaxY(self.icon.frame) + GeneralWalkthroughStandardOffset;
    self.usernameText.frame = CGRectIntegral(CGRectMake(textFieldX, usernameTextY, GeneralWalkthroughTextFieldSize.width, GeneralWalkthroughTextFieldSize.height));

    // Layout Password
    CGFloat passwordTextY = CGRectGetMaxY(self.usernameText.frame) - GeneralWalkthroughTextFieldOverlapY;
    self.passwordText.frame = CGRectIntegral(CGRectMake(textFieldX, passwordTextY, GeneralWalkthroughTextFieldSize.width, GeneralWalkthroughTextFieldSize.height));

    // Layout Multifactor
    CGFloat multifactorTextY = CGRectGetMaxY(self.passwordText.frame) - GeneralWalkthroughTextFieldOverlapY;
    self.multifactorText.frame = CGRectIntegral(CGRectMake(textFieldX, multifactorTextY, GeneralWalkthroughTextFieldSize.width, GeneralWalkthroughTextFieldSize.height));
    
    // Layout Site URL
    CGFloat siteUrlTextY = CGRectGetMaxY(self.passwordText.frame) - GeneralWalkthroughTextFieldOverlapY;
    self.siteUrlText.frame = CGRectIntegral(CGRectMake(textFieldX, siteUrlTextY, GeneralWalkthroughTextFieldSize.width, GeneralWalkthroughTextFieldSize.height));

    // Layout Sign in Button
    CGFloat signInButtonY = [self lastTextfieldMaxY] + GeneralWalkthroughStandardOffset;
    self.signInButton.frame = CGRectIntegral(CGRectMake(buttonX, signInButtonY, GeneralWalkthroughButtonSize.width, GeneralWalkthroughButtonSize.height));

    // Layout SMS Label
    CGFloat smsLabelY = CGRectGetMaxY(self.signInButton.frame) + 0.5 * GeneralWalkthroughStandardOffset;
    self.sendVerificationCodeButton.frame = CGRectIntegral(CGRectMake(textLabelX, smsLabelY, GeneralWalkthroughButtonSize.width, self.sendVerificationCodeButton.titleLabel.font.lineHeight * LoginVerificationCodeNumberOfLines));
    
    // Layout Lost password Button
    CGFloat forgotPasswordY = CGRectGetMaxY(self.signInButton.frame) + 0.5 * GeneralWalkthroughStandardOffset;
    CGFloat forgotPasswordHeight = [self.forgotPassword.titleLabel.text sizeWithAttributes:@{NSFontAttributeName:self.forgotPassword.titleLabel.font}].height;
    self.forgotPassword.frame = CGRectIntegral(CGRectMake(buttonX, forgotPasswordY, GeneralWalkthroughButtonSize.width, forgotPasswordHeight));

    // Layout Skip to Create Account Button
    CGFloat skipToCreateAccountY = viewHeight - GeneralWalkthroughStandardOffset - GeneralWalkthroughSecondaryButtonHeight;
    self.skipToCreateAccount.frame = CGRectIntegral(CGRectMake(buttonX, skipToCreateAccountY, GeneralWalkthroughButtonSize.width, GeneralWalkthroughSecondaryButtonHeight));

    // Layout Status Label
    CGFloat statusLabelY = CGRectGetMaxY(self.signInButton.frame) + 0.5 * GeneralWalkthroughStandardOffset;
    self.statusLabel.frame = CGRectIntegral(CGRectMake(textLabelX, statusLabelY, GeneralWalkthroughMaxTextWidth, self.statusLabel.font.lineHeight));

    // Layout Toggle Button
    CGFloat toggleSignInY = CGRectGetMinY(self.skipToCreateAccount.frame) - 0.5 * GeneralWalkthroughStandardOffset - GeneralWalkthroughSecondaryButtonHeight;
    self.toggleSignInForm.frame = CGRectIntegral(CGRectMake(textLabelX, toggleSignInY, GeneralWalkthroughMaxTextWidth, GeneralWalkthroughSecondaryButtonHeight));
}

- (void)dismiss
{
    // If we were invoked from the post tab proceed to the editor. Our work here is done.
    if (self.showEditorAfterAddingSites) {
        [[WPTabBarController sharedInstance] showPostTab];
        return;
    }

    // Check if there is an active WordPress.com account. If not, switch tab bar
    // away from Reader to // blog list view
    NSManagedObjectContext *context = [[ContextManager sharedInstance] mainContext];
    AccountService *accountService = [[AccountService alloc] initWithManagedObjectContext:context];
    WPAccount *defaultAccount = [accountService defaultWordPressComAccount];
    
    if (!defaultAccount) {
        [[WPTabBarController sharedInstance] showMySitesTab];
    }

    if (self.dismissBlock) {
        self.dismissBlock();
    }
}

- (void)showCreateAccountView
{
    CreateAccountAndBlogViewController *createAccountViewController = [[CreateAccountAndBlogViewController alloc] init];
    [self.navigationController pushViewController:createAccountViewController animated:YES];
}

- (void)showJetpackAuthentication
{
    [self finishedAuthenticating];
    JetpackSettingsViewController *jetpackSettingsViewController = [[JetpackSettingsViewController alloc] initWithBlog:self.blog];
    jetpackSettingsViewController.canBeSkipped = YES;
    [jetpackSettingsViewController setCompletionBlock:^(BOOL didAuthenticate) {
        if (didAuthenticate) {
            [WPAnalytics track:WPAnalyticsStatSignedInToJetpack];
            [WPAnalytics refreshMetadata];
        } else {
            [WPAnalytics track:WPAnalyticsStatSkippedConnectingToJetpack];
        }

        [self dismiss];
    }];
    [self.navigationController pushViewController:jetpackSettingsViewController animated:YES];
}

- (void)showHelpViewController:(BOOL)animated
{
    SupportViewController *supportViewController = [[SupportViewController alloc] init];
    [self.navigationController setNavigationBarHidden:NO animated:NO];
    [self.navigationController pushViewController:supportViewController animated:animated];
}

- (void)showHelpshiftConversationView
{
    NSDictionary *metaData = @{@"Source": @"Failed login",
                               @"Username": self.usernameText.text,
                               @"SiteURL": self.siteUrlText.text};

    [[Helpshift sharedInstance] showConversation:self withOptions:@{HSCustomMetadataKey: metaData}];
    [WPAnalytics track:WPAnalyticsStatSupportOpenedHelpshiftScreen];
}

- (NSString *)getSiteUrl
{
    NSURL *siteURL = [NSURL URLWithString:[NSURL IDNEncodedURL:self.siteUrlText.text]];
    NSString *url = [siteURL absoluteString];

    // If the user enters a WordPress.com url we want to ensure we are communicating over https
    if (url.isWordPressComURL) {
        if (siteURL.scheme == nil) {
            url = [NSString stringWithFormat:@"https://%@", url];
        } else {
            if ([url rangeOfString:@"http://" options:NSCaseInsensitiveSearch].location != NSNotFound) {
                url = [url stringByReplacingOccurrencesOfString:@"http://" withString:@"https://" options:NSCaseInsensitiveSearch range:NSMakeRange(0, [url length])];
            }
        }
    } else {
        if (siteURL.scheme == nil) {
            url = [NSString stringWithFormat:@"http://%@", url];
        }
    }

    NSRegularExpression *wplogin = [NSRegularExpression regularExpressionWithPattern:@"/wp-login.php$" options:NSRegularExpressionCaseInsensitive error:nil];
    NSRegularExpression *wpadmin = [NSRegularExpression regularExpressionWithPattern:@"/wp-admin/?$" options:NSRegularExpressionCaseInsensitive error:nil];
    NSRegularExpression *trailingslash = [NSRegularExpression regularExpressionWithPattern:@"/?$" options:NSRegularExpressionCaseInsensitive error:nil];

    url = [wplogin stringByReplacingMatchesInString:url options:0 range:NSMakeRange(0, [url length]) withTemplate:@""];
    url = [wpadmin stringByReplacingMatchesInString:url options:0 range:NSMakeRange(0, [url length]) withTemplate:@""];
    url = [trailingslash stringByReplacingMatchesInString:url options:0 range:NSMakeRange(0, [url length]) withTemplate:@""];

    return url;
}


#pragma mark - Dynamic Properties

- (BOOL)areFieldsValid
{
    if ([self areSelfHostedFieldsFilled] && !self.userIsDotCom) {
        return [self isUrlValid];
    }

    return [self areDotComFieldsFilled];
}

- (BOOL)isUsernameFilled
{
    return [[self.usernameText.text trim] length] != 0;
}

- (BOOL)isPasswordFilled
{
    return [[self.passwordText.text trim] length] != 0;
}

- (BOOL)isMultifactorFilled
{
    return self.multifactorText.text.isEmpty == NO;
}
- (BOOL)isSiteUrlFilled
{
    return [[self.siteUrlText.text trim] length] != 0;
}

- (BOOL)isUsernameEnabled
{
    return !self.shouldDisplayMultifactor;
}

- (BOOL)isPasswordEnabled
{
    return !self.shouldDisplayMultifactor;
}

- (BOOL)isOnePasswordEnabled
{
    return !self.authenticating;
}

- (BOOL)isMultifactorEnabled
{
    return self.shouldDisplayMultifactor;
}

- (BOOL)isSiteUrlEnabled
{
    return !self.userIsDotCom;
}

- (BOOL)isVerificationCodeEnabled
{
    return self.shouldDisplayMultifactor && !self.authenticating;
}

- (BOOL)isSignInEnabled
{
    BOOL isEnabled = self.userIsDotCom ? [self areDotComFieldsFilled] : [self areSelfHostedFieldsFilled];
    return isEnabled && !self.authenticating;
}

- (BOOL)isSignInToggleEnabled
{
    return !self.onlyDotComAllowed && !self.hasDefaultAccount && !self.authenticating;
}

- (BOOL)isAccountCreationEnabled
{
    return self.hasDefaultAccount == NO && !self.authenticating;
}

- (BOOL)isForgotPasswordEnabled
{
    BOOL isEnabled = (self.userIsDotCom || [self isUrlValid]) && !self.shouldDisplayMultifactor;
    return isEnabled && !self.authenticating;
}

- (BOOL)isCancelButtonEnabled
{
    return !self.authenticating;
}

- (BOOL)isGesturesRecognizerEnabled
{
    return !self.authenticating;
}

- (BOOL)areDotComFieldsFilled
{
    BOOL areCredentialsFilled = [self isUsernameFilled] && [self isPasswordFilled];
    
    if (![self shouldDisplayMultifactor]) {
        return areCredentialsFilled;
    }
    
    return areCredentialsFilled && [self isMultifactorFilled];
}

- (BOOL)areSelfHostedFieldsFilled
{
    return [self areDotComFieldsFilled] && [self isSiteUrlFilled];
}

- (BOOL)isUrlValid
{
    if (self.siteUrlText.text.length == 0) {
        return NO;
    }
    NSURL *siteURL = [NSURL URLWithString:[NSURL IDNEncodedURL:self.siteUrlText.text]];
    return siteURL != nil;
}

- (BOOL)isUserNameReserved
{
    if (!self.userIsDotCom) {
        return NO;
    }
    NSString *username = [[self.usernameText.text trim] lowercaseString];
    NSArray *reservedUserNames = @[@"admin",@"administrator",@"root"];
    
    return [reservedUserNames containsObject:username];
}

- (NSString *)signInButtonTitle
{
    if (self.shouldDisplayMultifactor) {
        return NSLocalizedString(@"Verify", @"Button title for Two Factor code verification");
    } else if (self.userIsDotCom) {
        return NSLocalizedString(@"Sign In", @"Button title for Sign In Action");
    }
    
    return NSLocalizedString(@"Add Site", @"Button title for Add SelfHosted Site");
}

- (NSString *)toggleSignInButtonTitle
{
    if (self.userIsDotCom) {
        return NSLocalizedString(@"Add Self-Hosted Site", @"Button title for Toggle Sign Mode (Self Hosted vs DotCom");
    }
    
    return NSLocalizedString(@"Sign in to WordPress.com", @"Button title for Toggle Sign Mode (Self Hosted vs DotCom");
}

- (CGFloat)lastTextfieldMaxY
{
    if (self.shouldDisplayMultifactor) {
        return CGRectGetMaxY(self.multifactorText.frame);
    } else if (self.userIsDotCom) {
        return CGRectGetMaxY(self.passwordText.frame);
    }
    
    return CGRectGetMaxY(self.siteUrlText.frame);
}

- (CGFloat)editionModeMaxY
{
    UIView *bottomView = self.shouldDisplayMultifactor ? self.sendVerificationCodeButton : self.signInButton;
    return CGRectGetMaxY(bottomView.frame);
}


#pragma mark - Auth Helpers

- (void)startedAuthenticatingWithMessage:(NSString *)status
{
    [self setAuthenticating:YES status:status];
}

- (void)finishedAuthenticating
{
    [self setAuthenticating:NO status:nil];
}

- (void)setAuthenticating:(BOOL)authenticating status:(NSString *)status
{
    self.authenticating = authenticating;
    
    self.statusLabel.hidden = !(status.length > 0);
    self.statusLabel.text = status;
    
    [self updateControls];
}


#pragma mark - Backend Helpers

- (void)signIn
{
    NSString *username = self.usernameText.text;
    NSString *password = self.passwordText.text;
    NSString *multifactor = self.multifactorText.text;

    if (self.userIsDotCom || self.siteUrlText.text.isWordPressComURL) {
        [self signInWithWPComForUsername:username password:password multifactor:multifactor];
        return;
    }

    void (^guessXMLRPCURLSuccess)(NSURL *) = ^(NSURL *xmlRPCURL) {
        WordPressXMLRPCApi *api = [WordPressXMLRPCApi apiWithXMLRPCEndpoint:xmlRPCURL username:username password:password];

        [api getBlogOptionsWithSuccess:^(id options){
            [self finishedAuthenticating];

            if ([options objectForKey:@"wordpress.com"] != nil) {
                [self signInWithWPComForUsername:username password:password multifactor:multifactor];
            } else {
                NSString *xmlrpc = [xmlRPCURL absoluteString];
                [self createSelfHostedAccountAndBlogWithUsername:username password:password xmlrpc:xmlrpc options:options];
            }
        } failure:^(NSError *error){
            [WPAnalytics track:WPAnalyticsStatLoginFailed];
            [self finishedAuthenticating];
            [self displayRemoteError:error];
        }];
    };

    void (^guessXMLRPCURLFailure)(NSError *) = ^(NSError *error){
        [WPAnalytics track:WPAnalyticsStatLoginFailedToGuessXMLRPC];
        [self handleGuessXMLRPCURLFailure:error];
    };

    [self startedAuthenticatingWithMessage:NSLocalizedString(@"Authenticating", nil)];
    
    NSString *siteUrl = [NSURL IDNEncodedURL:self.siteUrlText.text];
    [WordPressXMLRPCApi guessXMLRPCURLForSite:siteUrl success:guessXMLRPCURLSuccess failure:guessXMLRPCURLFailure];
}

- (void)signInWithWPComForUsername:(NSString *)username
                          password:(NSString *)password
                       multifactor:(NSString *)multifactor
{
    [self startedAuthenticatingWithMessage:NSLocalizedString(@"Connecting to WordPress.com", nil)];

    WordPressComOAuthClient *client = [WordPressComOAuthClient client];
    [client authenticateWithUsername:username
                            password:password
                     multifactorCode:multifactor
                             success:^(NSString *authToken) {
<<<<<<< HEAD
                                 [self finishedAuthenticating];
                                 self.userIsDotCom = YES;
                                 [self createWordPressComAccountForUsername:username password:password authToken:authToken];
=======
                                 [self setAuthenticating:NO withStatusMessage:nil];
                                 _userIsDotCom = YES;
                                 [self createWordPressComAccountForUsername:username authToken:authToken];
>>>>>>> 762f9e37
                             } failure:^(NSError *error) {
                                 
                                 [WPAnalytics track:WPAnalyticsStatLoginFailed];
                                 [self finishedAuthenticating];
                                 
                                 // If needed, show the multifactor field
                                 if (error.code == WordPressComOAuthErrorNeedsMultifactorCode) {
                                     [self displayMultifactorTextfield];
                                 } else {
                                     [self displayRemoteError:error];
                                 }
                             }];
}

- (void)createWordPressComAccountForUsername:(NSString *)username authToken:(NSString *)authToken
{
    [self startedAuthenticatingWithMessage:NSLocalizedString(@"Getting account information", nil)];
    NSManagedObjectContext *context = [[ContextManager sharedInstance] mainContext];
    AccountService *accountService = [[AccountService alloc] initWithManagedObjectContext:context];

    WPAccount *account = [accountService createOrUpdateWordPressComAccountWithUsername:username authToken:authToken];

    BlogService *blogService = [[BlogService alloc] initWithManagedObjectContext:context];
    [blogService syncBlogsForAccount:account
                                success:^{
                                    [self finishedAuthenticating];
                                    [self dismiss];
                                    [WPAnalytics track:WPAnalyticsStatSignedIn withProperties:@{ @"dotcom_user" : @(YES) }];
                                    [WPAnalytics refreshMetadata];

                                    // once blogs for the accounts are synced, we want to update account details for it
                                    [accountService updateEmailAndDefaultBlogForWordPressComAccount:account];
                                }
                                failure:^(NSError *error) {
                                    [self finishedAuthenticating];
                                    [self displayRemoteError:error];
                                }];
}

- (void)createSelfHostedAccountAndBlogWithUsername:(NSString *)username
                                          password:(NSString *)password
                                            xmlrpc:(NSString *)xmlrpc
                                           options:(NSDictionary *)options
{
    NSManagedObjectContext *context = [[ContextManager sharedInstance] mainContext];
    AccountService *accountService = [[AccountService alloc] initWithManagedObjectContext:context];
    BlogService *blogService = [[BlogService alloc] initWithManagedObjectContext:context];

    WPAccount *account = [accountService createOrUpdateSelfHostedAccountWithXmlrpc:xmlrpc username:username andPassword:password];
    NSString *blogName = [options stringForKeyPath:@"blog_title.value"];
    NSString *url = [options stringForKeyPath:@"home_url.value"];
    if (!url) {
        url = [options stringForKeyPath:@"blog_url.value"];
    }
    self.blog = [blogService findBlogWithXmlrpc:xmlrpc inAccount:account];
    if (!self.blog) {
        self.blog = [blogService createBlogWithAccount:account];
        if (url) {
            self.blog.url = url;
        }
        if (blogName) {
            self.blog.blogName = [blogName stringByDecodingXMLCharacters];
        }
    }
    self.blog.xmlrpc = xmlrpc;
    self.blog.options = options;
    [self.blog dataSave];
    [blogService syncBlog:self.blog success:nil failure:nil];

    if ([self.blog hasJetpack]) {
        if ([self.blog hasJetpackAndIsConnectedToWPCom]) {
            [self showJetpackAuthentication];
        } else {
            [WPAnalytics track:WPAnalyticsStatAddedSelfHostedSiteButJetpackNotConnectedToWPCom];
            [self dismiss];
        }
    } else {
        [self dismiss];
    }

    [WPAnalytics track:WPAnalyticsStatAddedSelfHostedSite];
    [WPAnalytics track:WPAnalyticsStatSignedIn withProperties:@{ @"dotcom_user" : @(NO) }];
    [WPAnalytics refreshMetadata];
}

- (void)handleGuessXMLRPCURLFailure:(NSError *)error
{
    [self finishedAuthenticating];
    if ([error.domain isEqual:NSURLErrorDomain] && error.code == NSURLErrorUserCancelledAuthentication) {
        [self displayRemoteError:nil];
    } else if ([error.domain isEqual:WPXMLRPCErrorDomain] && error.code == WPXMLRPCInvalidInputError) {
        [self displayRemoteError:error];
    } else if ([error.domain isEqual:AFURLRequestSerializationErrorDomain] || [error.domain isEqual:AFURLResponseSerializationErrorDomain]) {
        NSString *str = [NSString stringWithFormat:NSLocalizedString(@"There was a server error communicating with your site:\n%@\nTap 'Need Help?' to view the FAQ.", nil), [error localizedDescription]];
        NSDictionary *userInfo = @{NSLocalizedDescriptionKey: str};
        NSError *err = [NSError errorWithDomain:@"org.wordpress.iphone" code:NSURLErrorBadServerResponse userInfo:userInfo];
        [self displayRemoteError:err];
    } else {
        NSDictionary *userInfo = @{NSLocalizedDescriptionKey: NSLocalizedString(@"Unable to find a WordPress site at that URL. Tap 'Need Help?' to view the FAQ.", nil)};
        NSError *err = [NSError errorWithDomain:@"org.wordpress.iphone" code:NSURLErrorBadURL userInfo:userInfo];
        [self displayRemoteError:err];
    }
}

- (void)displayRemoteError:(NSError *)error
{
    DDLogError(@"%@", error);
    NSString *message = [error localizedDescription];
    if (![[error domain] isEqualToString:WPXMLRPCFaultErrorDomain]) {
<<<<<<< HEAD
        if (error.code == WordPressComOAuthErrorInvalidRequest) {
            self.numberOfTimesLoginFailed++;
        }

        if ([HelpshiftUtils isHelpshiftEnabled] && self.numberOfTimesLoginFailed >= 2) {
            [self displayGenericErrorMessageWithHelpshiftButton:message];
        } else {
            [self displayGenericErrorMessage:message];
=======
        if ([message rangeOfString:@"application-specific"].location != NSNotFound) {
            [self displayGenerateApplicationSpecificPasswordErrorMessage:message];
        } else {
            if ([HelpshiftUtils isHelpshiftEnabled]) {
                [self displayGenericErrorMessageWithHelpshiftButton:message];
            } else {
                [self displayGenericErrorMessage:message];
            }
>>>>>>> 762f9e37
        }
        return;
    }
    if ([error code] == 403) {
        message = NSLocalizedString(@"Please try entering your login details again.", nil);
    }

    if ([[message trim] length] == 0) {
        message = NSLocalizedString(@"Sign in failed. Please try again.", nil);
    }

    if ([error code] == 405) {
        [self displayErrorMessageForXMLRPC:message];
    } else {
        if ([error code] == NSURLErrorBadURL) {
            [self displayErrorMessageForBadUrl:message];
        } else {
            [self displayGenericErrorMessage:message];
        }
    }
}


#pragma mark - Multifactor Helpers

- (void)displayMultifactorTextfield
{
    self.shouldDisplayMultifactor = YES;
    
    [UIView animateWithDuration:GeneralWalkthroughAnimationDuration
                     animations:^{
                         [self reloadInterface];
                         [self.multifactorText becomeFirstResponder];
                     }];
}

- (void)hideMultifactorTextfieldIfNeeded
{
    if (!self.shouldDisplayMultifactor) {
        return;
    }
    
    self.shouldDisplayMultifactor = NO;
    [UIView animateWithDuration:GeneralWalkthroughAnimationDuration
                     animations:^{
                         [self reloadInterface];
                     } completion:^(BOOL finished) {
                         self.multifactorText.text = nil;
                     }];
}


#pragma mark - Keyboard Handling

- (void)keyboardWillShow:(NSNotification *)notification
{
    NSDictionary *keyboardInfo = notification.userInfo;
    CGFloat animationDuration = [[keyboardInfo objectForKey:UIKeyboardAnimationDurationUserInfoKey] floatValue];
    CGRect keyboardFrame = [[[notification userInfo] objectForKey:UIKeyboardFrameEndUserInfoKey] CGRectValue];
    keyboardFrame = [self.view convertRect:keyboardFrame fromView:nil];
    
    CGFloat newKeyboardOffset = (self.editionModeMaxY - CGRectGetMinY(keyboardFrame)) + GeneralWalkthroughStandardOffset;

    if (newKeyboardOffset < 0) {
        return;
    }

    [UIView animateWithDuration:animationDuration animations:^{
        for (UIControl *control in [self controlsToMoveForTextEntry]) {
            CGRect frame = control.frame;
            frame.origin.y -= newKeyboardOffset;
            control.frame = frame;
        }

        for (UIControl *control in [self controlsToHideForTextEntry]) {
            control.alpha = GeneralWalkthroughAlphaHidden;
        }
    } completion:^(BOOL finished) {

        self.keyboardOffset += newKeyboardOffset;
    }];
}

- (void)keyboardWillHide:(NSNotification *)notification
{
    NSDictionary *keyboardInfo = notification.userInfo;
    CGFloat animationDuration = [[keyboardInfo objectForKey:UIKeyboardAnimationDurationUserInfoKey] floatValue];

    CGFloat currentKeyboardOffset = self.keyboardOffset;
    self.keyboardOffset = 0;

    [UIView animateWithDuration:animationDuration animations:^{
        for (UIControl *control in [self controlsToMoveForTextEntry]) {
            CGRect frame = control.frame;
            frame.origin.y += currentKeyboardOffset;
            control.frame = frame;
        }

        for (UIControl *control in [self controlsToHideForTextEntry]) {
            control.alpha = GeneralWalkthroughAlphaEnabled;
        }
    }];
}

- (NSArray *)controlsToMoveForTextEntry
{
    return @[ self.icon, self.usernameText, self.passwordText, self.multifactorText, self.sendVerificationCodeButton,
              self.siteUrlText, self.signInButton, self.statusLabel ];
}

- (NSArray *)controlsToHideForTextEntry
{
    NSArray *controlsToHide = @[self.helpButton, self.helpBadge];

    BOOL isSmallScreen = !(CGRectGetHeight(self.view.bounds) > LoginHiddenControlsHeightThreshold);
    if (isSmallScreen) {
        controlsToHide = [controlsToHide arrayByAddingObject:self.icon];
    }
    return controlsToHide;
}


#pragma mark - Helpshift Notifications

- (void)helpshiftUnreadCountUpdated:(NSNotification *)notification
{
    NSInteger unreadCount = [HelpshiftUtils unreadNotificationCount];
    self.helpBadge.text = [NSString stringWithFormat:@"%ld", unreadCount];
    self.helpBadge.hidden = (unreadCount == 0);
}


#pragma mark - Static Helpers

+ (void)presentModalReauthScreen
{
    UIViewController *rootViewController = [[[UIApplication sharedApplication] keyWindow] rootViewController];
    
    LoginViewController *loginViewController = [[LoginViewController alloc] init];
    loginViewController.onlyDotComAllowed = YES;
    loginViewController.shouldReauthenticateDefaultAccount = YES;
    loginViewController.cancellable = YES;
    loginViewController.dismissBlock = ^{
        [rootViewController dismissViewControllerAnimated:YES completion:nil];
    };
    
    UINavigationController *navController = [[UINavigationController alloc] initWithRootViewController:loginViewController];
    navController.navigationBar.translucent = NO;
    navController.modalPresentationStyle = UIModalPresentationFormSheet;
    navController.modalTransitionStyle = UIModalTransitionStyleCoverVertical;
    [rootViewController presentViewController:navController animated:YES completion:nil];
}

@end<|MERGE_RESOLUTION|>--- conflicted
+++ resolved
@@ -89,7 +89,6 @@
 // Measurements
 @property (nonatomic, strong) Blog                      *blog;
 @property (nonatomic, assign) CGFloat                   keyboardOffset;
-@property (nonatomic, assign) NSUInteger                numberOfTimesLoginFailed;
 @property (nonatomic, assign) BOOL                      userIsDotCom;
 @property (nonatomic, assign) BOOL                      hasDefaultAccount;
 @property (nonatomic, assign) BOOL                      shouldDisplayMultifactor;
@@ -98,20 +97,9 @@
 @end
 
 
-<<<<<<< HEAD
 #pragma mark ====================================================================================
 #pragma mark LoginViewController
 #pragma mark ====================================================================================
-=======
-    BOOL _userIsDotCom;
-    BOOL _blogConnectedToJetpack;
-    NSString *_dotComSiteUrl;
-    NSArray *_blogs;
-    Blog *_blog;
-}
-
-@end
->>>>>>> 762f9e37
 
 @implementation LoginViewController
 
@@ -1135,15 +1123,11 @@
                             password:password
                      multifactorCode:multifactor
                              success:^(NSString *authToken) {
-<<<<<<< HEAD
+                                 
                                  [self finishedAuthenticating];
                                  self.userIsDotCom = YES;
-                                 [self createWordPressComAccountForUsername:username password:password authToken:authToken];
-=======
-                                 [self setAuthenticating:NO withStatusMessage:nil];
-                                 _userIsDotCom = YES;
                                  [self createWordPressComAccountForUsername:username authToken:authToken];
->>>>>>> 762f9e37
+                                 
                              } failure:^(NSError *error) {
                                  
                                  [WPAnalytics track:WPAnalyticsStatLoginFailed];
@@ -1253,25 +1237,10 @@
     DDLogError(@"%@", error);
     NSString *message = [error localizedDescription];
     if (![[error domain] isEqualToString:WPXMLRPCFaultErrorDomain]) {
-<<<<<<< HEAD
-        if (error.code == WordPressComOAuthErrorInvalidRequest) {
-            self.numberOfTimesLoginFailed++;
-        }
-
-        if ([HelpshiftUtils isHelpshiftEnabled] && self.numberOfTimesLoginFailed >= 2) {
+        if ([HelpshiftUtils isHelpshiftEnabled]) {
             [self displayGenericErrorMessageWithHelpshiftButton:message];
         } else {
             [self displayGenericErrorMessage:message];
-=======
-        if ([message rangeOfString:@"application-specific"].location != NSNotFound) {
-            [self displayGenerateApplicationSpecificPasswordErrorMessage:message];
-        } else {
-            if ([HelpshiftUtils isHelpshiftEnabled]) {
-                [self displayGenericErrorMessageWithHelpshiftButton:message];
-            } else {
-                [self displayGenericErrorMessage:message];
-            }
->>>>>>> 762f9e37
         }
         return;
     }
