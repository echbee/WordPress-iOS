#import <WPXMLRPC/WPXMLRPC.h>
#import <Helpshift/Helpshift.h>
#import <WordPress-iOS-Shared/WPFontManager.h>
#import <ReactiveCocoa/ReactiveCocoa.h>

#import "CreateAccountAndBlogViewController.h"
#import "SupportViewController.h"
#import "LoginViewController.h"
#import "JetpackSettingsViewController.h"

#import "WPAccount.h"
#import "WPNUXMainButton.h"
#import "WPNUXSecondaryButton.h"
#import "WPNUXUtility.h"
#import "WPNUXHelpBadgeLabel.h"
#import "WPTabBarController.h"
#import "WPWalkthroughTextField.h"
#import "WPWalkthroughOverlayView.h"
#import "WPWebViewController.h"

#import "WordPressComOAuthClient.h"
#import "ContextManager.h"
#import "AccountService.h"
#import "BlogService.h"
#import "Blog+Jetpack.h"

#import "NSString+Helpers.h"
#import "NSString+XMLExtensions.h"
#import "NSAttributedString+Util.h"
#import "NSURL+IDN.h"

#import "Constants.h"
#import "ReachabilityUtils.h"
#import "HelpshiftUtils.h"
#import "WordPress-Swift.h"

#import "LoginViewModel.h"

#pragma mark ====================================================================================
#pragma mark Private
#pragma mark ====================================================================================

@interface LoginViewController () <UITextFieldDelegate, LoginViewModelPresenter>

// Views
@property (nonatomic, strong) UIView                    *mainView;
@property (nonatomic, strong) WPNUXSecondaryButton      *skipToCreateAccount;
@property (nonatomic, strong) WPNUXSecondaryButton      *toggleSignInForm;
@property (nonatomic, strong) WPNUXSecondaryButton      *forgotPassword;
@property (nonatomic, strong) UIButton                  *helpButton;
@property (nonatomic, strong) WPNUXHelpBadgeLabel       *helpBadge;
@property (nonatomic, strong) UIImageView               *icon;
@property (nonatomic, strong) WPWalkthroughTextField    *usernameText;
@property (nonatomic, strong) WPWalkthroughTextField    *passwordText;
@property (nonatomic, strong) UIButton                  *onePasswordButton;
@property (nonatomic, strong) WPWalkthroughTextField    *multifactorText;
@property (nonatomic, strong) WPWalkthroughTextField    *siteUrlText;
@property (nonatomic, strong) WPNUXMainButton           *signInButton;
@property (nonatomic, strong) WPNUXSecondaryButton      *sendVerificationCodeButton;
@property (nonatomic, strong) WPNUXSecondaryButton      *cancelButton;
@property (nonatomic, strong) UILabel                   *statusLabel;
@property (nonatomic, strong) UITapGestureRecognizer    *tapGestureRecognizer;

@property (nonatomic, strong) LoginViewModel *viewModel;

// Measurements
@property (nonatomic, assign) CGFloat                   keyboardOffset;

@end


#pragma mark ====================================================================================
#pragma mark LoginViewController
#pragma mark ====================================================================================

@implementation LoginViewController

static CGFloat const GeneralWalkthroughStandardOffset           = 15.0;
static CGFloat const GeneralWalkthroughMaxTextWidth             = 290.0;
static CGSize const GeneralWalkthroughTextFieldSize             = {320.0, 44.0};
static CGFloat const GeneralWalkthroughTextFieldOverlapY        = 1.0;
static CGSize const GeneralWalkthroughButtonSize                = {290.0, 41.0};
static CGFloat const GeneralWalkthroughSecondaryButtonHeight    = 33.0;
static CGFloat const GeneralWalkthroughStatusBarOffset          = 20.0;

static NSTimeInterval const GeneralWalkthroughAnimationDuration = 0.3f;
static CGFloat const GeneralWalkthroughAlphaHidden              = 0.0f;
static CGFloat const GeneralWalkthroughAlphaEnabled             = 1.0f;

static CGPoint const LoginOnePasswordPadding                    = {9.0, 0.0f};
static NSInteger const LoginVerificationCodeNumberOfLines       = 2;

- (void)dealloc
{
    [[NSNotificationCenter defaultCenter] removeObserver:self];
}

- (instancetype)init
{
    if (self = [super init]) {
        [self initializeViewModel];
    }
    return self;
}

- (void)initializeViewModel
{
    _viewModel = [LoginViewModel new];
    _viewModel.presenter = self;
}

- (void)viewDidLoad
{
    [super viewDidLoad];
    [self.navigationController setNavigationBarHidden:YES animated:NO];
    self.view.backgroundColor = [WPStyleGuide wordPressBlue];
    
    // Initialize Interface
    [self addMainView];
    [self addControls];
    [self bindToViewModel];
}

- (void)bindToViewModel
{
    RAC(self.viewModel, username) = self.usernameText.rac_textSignal;
    RAC(self.viewModel, password) = self.passwordText.rac_textSignal;
    RAC(self.viewModel, multifactorCode) = self.multifactorText.rac_textSignal;
    RAC(self.viewModel, siteUrl) = self.siteUrlText.rac_textSignal;
    
    // Do we have a default account?
    NSManagedObjectContext *context = [[ContextManager sharedInstance] mainContext];
    AccountService *accountService = [[AccountService alloc] initWithManagedObjectContext:context];
    WPAccount *defaultAccount = [accountService defaultWordPressComAccount];
    
    // Initialize flags!
    self.viewModel.onlyDotComAllowed = self.onlyDotComAllowed;
    self.viewModel.cancellable = self.cancellable;
    self.viewModel.hasDefaultAccount = (defaultAccount != nil);
    self.viewModel.userIsDotCom = (defaultAccount == nil) && (self.onlyDotComAllowed || !self.prefersSelfHosted);
    self.viewModel.shouldDisplayMultifactor = NO;
    self.viewModel.shouldReauthenticateDefaultAccount = self.shouldReauthenticateDefaultAccount;
    
    if (self.viewModel.shouldReauthenticateDefaultAccount) {
        self.usernameText.text = defaultAccount.username;
        self.viewModel.username = defaultAccount.username;
        self.viewModel.userIsDotCom = YES;
    }
}

- (void)viewWillAppear:(BOOL)animated
{
    [super viewWillAppear:animated];
    [self.navigationController setNavigationBarHidden:YES animated:animated];

    NSNotificationCenter *nc = [NSNotificationCenter defaultCenter];
    [nc addObserver:self selector:@selector(keyboardWillShow:) name:UIKeyboardWillShowNotification object:nil];
    [nc addObserver:self selector:@selector(keyboardWillHide:) name:UIKeyboardWillHideNotification object:nil];
    [nc addObserver:self selector:@selector(helpshiftUnreadCountUpdated:) name:HelpshiftUnreadCountUpdatedNotification object:nil];
    
    [HelpshiftUtils refreshUnreadNotificationCount];

    [self reloadInterface];
}

- (void)viewWillDisappear:(BOOL)animated
{
    [super viewWillDisappear:animated];

    [[NSNotificationCenter defaultCenter] removeObserver:self];
}

- (NSUInteger)supportedInterfaceOrientations
{
    return [UIDevice isPad] ? UIInterfaceOrientationMaskAll : UIInterfaceOrientationMaskPortrait;
}

- (void)willAnimateRotationToInterfaceOrientation:(UIInterfaceOrientation)toInterfaceOrientation
                                         duration:(NSTimeInterval)duration
{
    [self layoutControls];
}


#pragma mark - UITextField delegate methods

- (BOOL)textFieldShouldReturn:(UITextField *)textField
{
    if (textField == self.usernameText) {
        [self.passwordText becomeFirstResponder];
    } else if (textField == self.passwordText) {
        if (self.viewModel.userIsDotCom) {
            [self signInButtonAction:nil];
        } else {
            [self.siteUrlText becomeFirstResponder];
        }
    } else if (textField == self.siteUrlText) {
        if (self.signInButton.enabled) {
            [self signInButtonAction:nil];
        }
    } else if (textField == self.multifactorText) {
        if ([self isMultifactorFilled]) {
            [self signInButtonAction:nil];
        }
    }

    return YES;
}

#pragma mark - Displaying of Error Messages

- (WPWalkthroughOverlayView *)baseLoginErrorOverlayView:(NSString *)message
{
    WPWalkthroughOverlayView *overlayView = [[WPWalkthroughOverlayView alloc] initWithFrame:self.view.bounds];
    overlayView.overlayMode = WPWalkthroughGrayOverlayViewOverlayModeTwoButtonMode;
    overlayView.overlayTitle = NSLocalizedString(@"Sorry, we can't log you in.", nil);
    overlayView.overlayDescription = message;
    overlayView.secondaryButtonText = NSLocalizedString(@"Need Help?", nil);
    overlayView.primaryButtonText = NSLocalizedString(@"OK", nil);
    overlayView.dismissCompletionBlock = ^(WPWalkthroughOverlayView *overlayView){
        [overlayView dismiss];
    };
    return overlayView;
}

#pragma mark - 1Password Related

- (void)displayOnePasswordEmptySiteAlert
{
    NSString *message = NSLocalizedString(@"A site address is required before 1Password can be used.",
                                          @"Error message displayed when the user is Signing into a self hosted site and "
                                          @"tapped the 1Password Button before typing his siteURL");
    
    UIAlertView *alertView = [[UIAlertView alloc] initWithTitle:nil
                                                        message:message
                                                       delegate:nil
                                              cancelButtonTitle:NSLocalizedString(@"Accept", @"Accept Button Title")
                                              otherButtonTitles:nil];
    
    [alertView show];
}

#pragma mark - Button Handlers

- (IBAction)helpButtonAction:(id)sender
{
    SupportViewController *supportViewController = [[SupportViewController alloc] init];
    UINavigationController *nc = [[UINavigationController alloc] initWithRootViewController:supportViewController];
    nc.navigationBar.translucent = NO;
    nc.modalPresentationStyle = UIModalPresentationFormSheet;
    [self.navigationController presentViewController:nc animated:YES completion:nil];
}

- (IBAction)skipToCreateAction:(id)sender
{
    [self showCreateAccountView];
}

- (IBAction)backgroundTapGestureAction:(UITapGestureRecognizer *)tapGestureRecognizer
{
    [self.view endEditing:YES];
    [self hideMultifactorTextfieldIfNeeded];
}

- (IBAction)signInButtonAction:(id)sender
{
    [self.view endEditing:YES];
    [self.viewModel signInButtonAction];
}

- (IBAction)toggleSignInFormAction:(id)sender
{
    // Controls are layed out in initializeView. Calling this method in an animation block will animate the controls
    // to their new positions.
    [UIView animateWithDuration:GeneralWalkthroughAnimationDuration
                     animations:^{
                         self.viewModel.shouldDisplayMultifactor = NO;
                         self.viewModel.userIsDotCom = !self.viewModel.userIsDotCom;
                         [self reloadInterface];
                     }];
}


- (IBAction)cancelButtonAction:(id)sender
{
    if (self.dismissBlock) {
        self.dismissBlock();
    }
}

- (IBAction)forgotPassword:(id)sender
{
    [self.viewModel forgotPasswordButtonAction];
}

- (IBAction)findLoginFromOnePassword:(id)sender
{
    [self.viewModel onePasswordButtonActionForViewController:self];
}

- (IBAction)sendVerificationCode:(id)sender
{
    [self.viewModel requestOneTimeCode];
}


#pragma mark - Private Methods

- (void)addMainView
{
    NSAssert(self.view, @"The view should be loaded by now");
    
    UIView *mainView = [[UIView alloc] initWithFrame:self.view.bounds];
    mainView.autoresizingMask = UIViewAutoresizingFlexibleHeight | UIViewAutoresizingFlexibleWidth;

    UITapGestureRecognizer *gestureRecognizer = [[UITapGestureRecognizer alloc] initWithTarget:self action:@selector(backgroundTapGestureAction:)];
    gestureRecognizer.numberOfTapsRequired = 1;
    gestureRecognizer.cancelsTouchesInView = YES;
    [mainView addGestureRecognizer:gestureRecognizer];

    // Attach + Keep the Reference
    [self.view addSubview:mainView];
    self.mainView = mainView;
    self.tapGestureRecognizer = gestureRecognizer;
}

- (void)addControls
{
    NSAssert(self.view, @"The view should be loaded by now");
    NSAssert(self.mainView, @"Please, initialize the mainView first");
    
    // Add Icon
    UIImageView *icon = [[UIImageView alloc] initWithImage:[UIImage imageNamed:@"icon-wp"]];
    icon.autoresizingMask = UIViewAutoresizingFlexibleRightMargin | UIViewAutoresizingFlexibleLeftMargin;

    // Add Info button
    UIImage *infoButtonImage = [UIImage imageNamed:@"btn-help"];
    UIButton *helpButton = [UIButton buttonWithType:UIButtonTypeCustom];
    helpButton.accessibilityLabel = NSLocalizedString(@"Help", @"Help button");
    [helpButton setImage:infoButtonImage forState:UIControlStateNormal];
    helpButton.frame = CGRectMake(GeneralWalkthroughStandardOffset, GeneralWalkthroughStandardOffset, infoButtonImage.size.width, infoButtonImage.size.height);
    helpButton.autoresizingMask = UIViewAutoresizingFlexibleRightMargin | UIViewAutoresizingFlexibleLeftMargin;
    [helpButton addTarget:self action:@selector(helpButtonAction:) forControlEvents:UIControlEventTouchUpInside];
    [helpButton sizeToFit];
    [helpButton setExclusiveTouch:YES];

    // Help badge
    WPNUXHelpBadgeLabel *helpBadge = [[WPNUXHelpBadgeLabel alloc] initWithFrame:CGRectMake(0, 0, 12, 10)];
    helpBadge.layer.masksToBounds = YES;
    helpBadge.layer.cornerRadius = 6;
    helpBadge.textAlignment = NSTextAlignmentCenter;
    helpBadge.backgroundColor = [UIColor UIColorFromHex:0xdd3d36];
    helpBadge.textColor = [UIColor whiteColor];
    helpBadge.font = [WPFontManager openSansRegularFontOfSize:8.0];
    helpBadge.hidden = YES;

    // Add Username
    WPWalkthroughTextField *usernameText = [[WPWalkthroughTextField alloc] initWithLeftViewImage:[UIImage imageNamed:@"icon-username-field"]];
    usernameText.backgroundColor = [UIColor whiteColor];
    usernameText.placeholder = NSLocalizedString(@"Username / Email", @"NUX First Walkthrough Page 2 Username Placeholder");
    usernameText.font = [WPNUXUtility textFieldFont];
    usernameText.adjustsFontSizeToFitWidth = YES;
    usernameText.returnKeyType = UIReturnKeyNext;
    usernameText.delegate = self;
    usernameText.autocorrectionType = UITextAutocorrectionTypeNo;
    usernameText.autocapitalizationType = UITextAutocapitalizationTypeNone;
    usernameText.autoresizingMask = UIViewAutoresizingFlexibleRightMargin | UIViewAutoresizingFlexibleLeftMargin;
    usernameText.accessibilityIdentifier = @"Username / Email";

    // Add OnePassword
    UIButton *onePasswordButton = [UIButton buttonWithType:UIButtonTypeCustom];
    [onePasswordButton setImage:[UIImage imageNamed:@"onepassword-button"] forState:UIControlStateNormal];
    [onePasswordButton addTarget:self action:@selector(findLoginFromOnePassword:) forControlEvents:UIControlEventTouchUpInside];
    [onePasswordButton sizeToFit];
    
    usernameText.rightView = onePasswordButton;
    usernameText.rightViewPadding = LoginOnePasswordPadding;
    
    usernameText.rightViewMode = [self.viewModel isOnePasswordEnabled] ? UITextFieldViewModeAlways : UITextFieldViewModeNever;
    
    // Add Password
    WPWalkthroughTextField *passwordText = [[WPWalkthroughTextField alloc] initWithLeftViewImage:[UIImage imageNamed:@"icon-password-field"]];
    passwordText.backgroundColor = [UIColor whiteColor];
    passwordText.placeholder = NSLocalizedString(@"Password", nil);
    passwordText.font = [WPNUXUtility textFieldFont];
    passwordText.delegate = self;
    passwordText.secureTextEntry = YES;
    passwordText.returnKeyType = self.viewModel.userIsDotCom ? UIReturnKeyDone : UIReturnKeyNext;
    passwordText.showSecureTextEntryToggle = YES;
    passwordText.showTopLineSeparator = YES;
    passwordText.autoresizingMask = UIViewAutoresizingFlexibleRightMargin | UIViewAutoresizingFlexibleLeftMargin;
    passwordText.accessibilityIdentifier = @"Password";
    
    // Add Multifactor
    WPWalkthroughTextField *multifactorText = [[WPWalkthroughTextField alloc] init];
    multifactorText.backgroundColor = [UIColor whiteColor];
    multifactorText.placeholder = NSLocalizedString(@"Verification Code", nil);
    multifactorText.font = [WPNUXUtility textFieldFont];
    multifactorText.delegate = self;
    multifactorText.keyboardType = UIKeyboardTypeNumberPad;
    multifactorText.textAlignment = NSTextAlignmentCenter;
    multifactorText.returnKeyType = UIReturnKeyDone;
    multifactorText.showTopLineSeparator = YES;
    multifactorText.autoresizingMask = UIViewAutoresizingFlexibleRightMargin | UIViewAutoresizingFlexibleLeftMargin;
    multifactorText.accessibilityIdentifier = @"Verification Code";
    
    // Add Site Url
    WPWalkthroughTextField *siteUrlText = [[WPWalkthroughTextField alloc] initWithLeftViewImage:[UIImage imageNamed:@"icon-url-field"]];
    siteUrlText.backgroundColor = [UIColor whiteColor];
    siteUrlText.placeholder = NSLocalizedString(@"Site Address (URL)", @"NUX First Walkthrough Page 2 Site Address Placeholder");
    siteUrlText.font = [WPNUXUtility textFieldFont];
    siteUrlText.adjustsFontSizeToFitWidth = YES;
    siteUrlText.delegate = self;
    siteUrlText.keyboardType = UIKeyboardTypeURL;
    siteUrlText.returnKeyType = UIReturnKeyDone;
    siteUrlText.autocorrectionType = UITextAutocorrectionTypeNo;
    siteUrlText.autocapitalizationType = UITextAutocapitalizationTypeNone;
    siteUrlText.showTopLineSeparator = YES;
    siteUrlText.autoresizingMask = UIViewAutoresizingFlexibleRightMargin | UIViewAutoresizingFlexibleLeftMargin;
    siteUrlText.accessibilityIdentifier = @"Site Address (URL)";
    
    // Add Sign In Button
    WPNUXMainButton *signInButton = [[WPNUXMainButton alloc] init];
    [signInButton addTarget:self action:@selector(signInButtonAction:) forControlEvents:UIControlEventTouchUpInside];
    signInButton.autoresizingMask = UIViewAutoresizingFlexibleRightMargin | UIViewAutoresizingFlexibleLeftMargin;
    signInButton.accessibilityIdentifier = @"Sign In";
    
    // Text: Verification Code SMS
    NSString *codeText = NSLocalizedString(@"Enter the code on your authenticator app or ", @"Message displayed when a verification code is needed");
    NSMutableAttributedString *attributedCodeText = [[NSMutableAttributedString alloc] initWithString:codeText];
    
    NSString *smsText = NSLocalizedString(@"send the code via text message.", @"Sends an SMS with the Multifactor Auth Code");
    NSMutableAttributedString *attributedSmsText = [[NSMutableAttributedString alloc] initWithString:smsText];
    [attributedSmsText applyUnderline];
    
    [attributedCodeText appendAttributedString:attributedSmsText];
    [attributedCodeText applyFont:[WPNUXUtility confirmationLabelFont]];
    [attributedCodeText applyForegroundColor:[UIColor whiteColor]];
    
    NSMutableAttributedString *attributedCodeHighlighted = [attributedCodeText mutableCopy];
    [attributedCodeHighlighted applyForegroundColor:[WPNUXUtility confirmationLabelColor]];
    
    // Add Verification Code SMS Button
    WPNUXSecondaryButton *sendVerificationCodeButton = [[WPNUXSecondaryButton alloc] init];
    
    sendVerificationCodeButton.autoresizingMask = UIViewAutoresizingFlexibleLeftMargin | UIViewAutoresizingFlexibleRightMargin | UIViewAutoresizingFlexibleBottomMargin;
    sendVerificationCodeButton.titleLabel.lineBreakMode = NSLineBreakByWordWrapping;
    sendVerificationCodeButton.titleLabel.textAlignment = NSTextAlignmentCenter;
    sendVerificationCodeButton.titleLabel.numberOfLines = LoginVerificationCodeNumberOfLines;
    [sendVerificationCodeButton setAttributedTitle:attributedCodeText forState:UIControlStateNormal];
    [sendVerificationCodeButton setAttributedTitle:attributedCodeHighlighted forState:UIControlStateHighlighted];
    [sendVerificationCodeButton addTarget:self action:@selector(sendVerificationCode:) forControlEvents:UIControlEventTouchUpInside];
    
    // Add Cancel Button
    WPNUXSecondaryButton *cancelButton = [[WPNUXSecondaryButton alloc] init];
    [cancelButton setTitle:NSLocalizedString(@"Cancel", nil) forState:UIControlStateNormal];
    [cancelButton addTarget:self action:@selector(cancelButtonAction:) forControlEvents:UIControlEventTouchUpInside];
    [cancelButton setExclusiveTouch:YES];
    [cancelButton sizeToFit];

    // Add status label
    UILabel *statusLabel = [[UILabel alloc] init];
    statusLabel.font = [WPNUXUtility confirmationLabelFont];
    statusLabel.textColor = [WPNUXUtility confirmationLabelColor];
    statusLabel.textAlignment = NSTextAlignmentCenter;
    statusLabel.lineBreakMode = NSLineBreakByTruncatingTail;
    statusLabel.autoresizingMask = UIViewAutoresizingFlexibleRightMargin | UIViewAutoresizingFlexibleLeftMargin;

    // Add Account type toggle
    WPNUXSecondaryButton *toggleSignInForm = [[WPNUXSecondaryButton alloc] init];
    [toggleSignInForm addTarget:self action:@selector(toggleSignInFormAction:) forControlEvents:UIControlEventTouchUpInside];
    toggleSignInForm.autoresizingMask = UIViewAutoresizingFlexibleRightMargin | UIViewAutoresizingFlexibleLeftMargin | UIViewAutoresizingFlexibleTopMargin;
    
    // Add Skip to Create Account Button
    WPNUXSecondaryButton *skipToCreateAccount = [[WPNUXSecondaryButton alloc] init];
    skipToCreateAccount.autoresizingMask = UIViewAutoresizingFlexibleRightMargin | UIViewAutoresizingFlexibleLeftMargin | UIViewAutoresizingFlexibleTopMargin;
    [skipToCreateAccount setTitle:NSLocalizedString(@"Create Account", nil) forState:UIControlStateNormal];
    [skipToCreateAccount addTarget:self action:@selector(skipToCreateAction:) forControlEvents:UIControlEventTouchUpInside];

    // Add Lost Password Button
    WPNUXSecondaryButton *forgotPassword = [[WPNUXSecondaryButton alloc] init];
    forgotPassword.autoresizingMask = UIViewAutoresizingFlexibleLeftMargin | UIViewAutoresizingFlexibleRightMargin | UIViewAutoresizingFlexibleBottomMargin;
    [forgotPassword setTitle:NSLocalizedString(@"Lost your password?", nil) forState:UIControlStateNormal];
    [forgotPassword addTarget:self action:@selector(forgotPassword:) forControlEvents:UIControlEventTouchUpInside];
    forgotPassword.titleLabel.font = [WPNUXUtility tosLabelFont];
    [forgotPassword setTitleColor:[WPNUXUtility tosLabelColor] forState:UIControlStateNormal];
    
    // Attach Subviews
    [self.view addSubview:cancelButton];
    [self.mainView addSubview:icon];
    [self.mainView addSubview:helpButton];
    [self.mainView addSubview:helpBadge];
    [self.mainView addSubview:usernameText];
    [self.mainView addSubview:passwordText];
    [self.mainView addSubview:multifactorText];
    [self.mainView addSubview:sendVerificationCodeButton];
    [self.mainView addSubview:siteUrlText];
    [self.mainView addSubview:signInButton];
    [self.mainView addSubview:statusLabel];
    [self.mainView addSubview:toggleSignInForm];
    [self.mainView addSubview:skipToCreateAccount];
    [self.mainView addSubview:forgotPassword];

    // Keep the references!
    self.cancelButton = cancelButton;
    self.icon = icon;
    self.helpButton = helpButton;
    self.helpBadge = helpBadge;
    self.usernameText = usernameText;
    self.passwordText = passwordText;
    self.onePasswordButton = onePasswordButton;
    self.multifactorText = multifactorText;
    self.sendVerificationCodeButton = sendVerificationCodeButton;
    self.siteUrlText = siteUrlText;
    self.signInButton = signInButton;
    self.statusLabel = statusLabel;
    self.toggleSignInForm = toggleSignInForm;
    self.skipToCreateAccount = skipToCreateAccount;
    self.forgotPassword = forgotPassword;
}


#pragma mark - Private Helpers

- (void)reloadInterface
{
    [self layoutControls];
}

- (void)layoutControls
{
    CGFloat viewWidth = CGRectGetWidth(self.view.bounds);
    CGFloat viewHeight = CGRectGetHeight(self.view.bounds);
    
    CGFloat textFieldX = (viewWidth - GeneralWalkthroughTextFieldSize.width) * 0.5f;
    CGFloat textLabelX = (viewWidth - GeneralWalkthroughMaxTextWidth) * 0.5f;
    CGFloat buttonX = (viewWidth - GeneralWalkthroughButtonSize.width) * 0.5f;
    
    // Layout Help Button
    CGFloat helpButtonX = viewWidth - CGRectGetWidth(self.helpButton.frame) - GeneralWalkthroughStandardOffset;
    CGFloat helpButtonY = 0.5 * GeneralWalkthroughStandardOffset + GeneralWalkthroughStatusBarOffset;
    self.helpButton.frame = CGRectIntegral(CGRectMake(helpButtonX, helpButtonY, CGRectGetWidth(self.helpButton.frame), GeneralWalkthroughButtonSize.height));

    // layout help badge
    CGFloat helpBadgeX = viewWidth - CGRectGetWidth(self.helpBadge.frame) - GeneralWalkthroughStandardOffset + 5;
    CGFloat helpBadgeY = 0.5 * GeneralWalkthroughStandardOffset + GeneralWalkthroughStatusBarOffset + CGRectGetHeight(self.helpBadge.frame) - 5;
    self.helpBadge.frame = CGRectIntegral(CGRectMake(helpBadgeX, helpBadgeY, CGRectGetWidth(self.helpBadge.frame), CGRectGetHeight(self.helpBadge.frame)));

    // Layout Cancel Button
    CGFloat cancelButtonX = 0;
    CGFloat cancelButtonY = 0.5 * GeneralWalkthroughStandardOffset + GeneralWalkthroughStatusBarOffset;
    self.cancelButton.frame = CGRectIntegral(CGRectMake(cancelButtonX, cancelButtonY, CGRectGetWidth(self.cancelButton.frame), GeneralWalkthroughButtonSize.height));

    // Calculate total height and starting Y origin of controls
    CGFloat heightOfControls = CGRectGetHeight(self.icon.frame) + GeneralWalkthroughStandardOffset + (self.viewModel.userIsDotCom ? 2 : 3) * GeneralWalkthroughTextFieldSize.height + GeneralWalkthroughStandardOffset + GeneralWalkthroughButtonSize.height;
    CGFloat startingYForCenteredControls = floorf((viewHeight - 2 * GeneralWalkthroughSecondaryButtonHeight - heightOfControls)/2.0);

    CGFloat iconX = (viewWidth - CGRectGetWidth(self.icon.frame)) * 0.5f;
    CGFloat iconY = startingYForCenteredControls;
    self.icon.frame = CGRectIntegral(CGRectMake(iconX, iconY, CGRectGetWidth(self.icon.frame), CGRectGetHeight(self.icon.frame)));

    // Layout Username
    CGFloat usernameTextY = CGRectGetMaxY(self.icon.frame) + GeneralWalkthroughStandardOffset;
    self.usernameText.frame = CGRectIntegral(CGRectMake(textFieldX, usernameTextY, GeneralWalkthroughTextFieldSize.width, GeneralWalkthroughTextFieldSize.height));

    // Layout Password
    CGFloat passwordTextY = CGRectGetMaxY(self.usernameText.frame) - GeneralWalkthroughTextFieldOverlapY;
    self.passwordText.frame = CGRectIntegral(CGRectMake(textFieldX, passwordTextY, GeneralWalkthroughTextFieldSize.width, GeneralWalkthroughTextFieldSize.height));
    
    // Layout Site URL
    CGFloat siteUrlTextY = CGRectGetMaxY(self.passwordText.frame) - GeneralWalkthroughTextFieldOverlapY;
    self.siteUrlText.frame = CGRectIntegral(CGRectMake(textFieldX, siteUrlTextY, GeneralWalkthroughTextFieldSize.width, GeneralWalkthroughTextFieldSize.height));

    // Layout Multifactor
    CGFloat multifactorTextY = self.viewModel.userIsDotCom ? CGRectGetMaxY(self.passwordText.frame) : CGRectGetMaxY(self.siteUrlText.frame);
    multifactorTextY -= GeneralWalkthroughTextFieldOverlapY;
    self.multifactorText.frame = CGRectIntegral(CGRectMake(textFieldX, multifactorTextY, GeneralWalkthroughTextFieldSize.width, GeneralWalkthroughTextFieldSize.height));
    
    // Layout Sign in Button
    CGFloat signInButtonY = [self lastTextfieldMaxY] + GeneralWalkthroughStandardOffset;
    self.signInButton.frame = CGRectIntegral(CGRectMake(buttonX, signInButtonY, GeneralWalkthroughButtonSize.width, GeneralWalkthroughButtonSize.height));

    // Layout SMS Label
    CGFloat smsLabelY = CGRectGetMaxY(self.signInButton.frame) + 0.5 * GeneralWalkthroughStandardOffset;
    CGSize targetSize = [self.sendVerificationCodeButton.titleLabel sizeThatFits:CGSizeMake(GeneralWalkthroughButtonSize.width, CGFLOAT_MAX)];
    self.sendVerificationCodeButton.frame = CGRectIntegral(CGRectMake(textLabelX, smsLabelY, GeneralWalkthroughButtonSize.width, targetSize.height));
    
    // Layout Lost password Button
    CGFloat forgotPasswordY = CGRectGetMaxY(self.signInButton.frame) + 0.5 * GeneralWalkthroughStandardOffset;
    CGFloat forgotPasswordHeight = [self.forgotPassword.titleLabel.text sizeWithAttributes:@{NSFontAttributeName:self.forgotPassword.titleLabel.font}].height;
    self.forgotPassword.frame = CGRectIntegral(CGRectMake(buttonX, forgotPasswordY, GeneralWalkthroughButtonSize.width, forgotPasswordHeight));

    // Layout Skip to Create Account Button
    CGFloat skipToCreateAccountY = viewHeight - GeneralWalkthroughStandardOffset - GeneralWalkthroughSecondaryButtonHeight;
    self.skipToCreateAccount.frame = CGRectIntegral(CGRectMake(buttonX, skipToCreateAccountY, GeneralWalkthroughButtonSize.width, GeneralWalkthroughSecondaryButtonHeight));

    // Layout Status Label
    CGFloat statusLabelY = CGRectGetMaxY(self.signInButton.frame) + 0.5 * GeneralWalkthroughStandardOffset;
    self.statusLabel.frame = CGRectIntegral(CGRectMake(textLabelX, statusLabelY, GeneralWalkthroughMaxTextWidth, self.statusLabel.font.lineHeight));

    // Layout Toggle Button
    CGFloat toggleSignInY = CGRectGetMinY(self.skipToCreateAccount.frame) - 0.5 * GeneralWalkthroughStandardOffset - GeneralWalkthroughSecondaryButtonHeight;
    self.toggleSignInForm.frame = CGRectIntegral(CGRectMake(textLabelX, toggleSignInY, GeneralWalkthroughMaxTextWidth, GeneralWalkthroughSecondaryButtonHeight));
}

- (void)dismiss
{
    // If we were invoked from the post tab proceed to the editor. Our work here is done.
    if (self.showEditorAfterAddingSites) {
        [[WPTabBarController sharedInstance] showPostTab];
        return;
    }

    // Check if there is an active WordPress.com account. If not, switch tab bar
    // away from Reader to // blog list view
    NSManagedObjectContext *context = [[ContextManager sharedInstance] mainContext];
    AccountService *accountService = [[AccountService alloc] initWithManagedObjectContext:context];
    WPAccount *defaultAccount = [accountService defaultWordPressComAccount];
    
    if (!defaultAccount) {
        [[WPTabBarController sharedInstance] showMySitesTab];
    }

    if (self.dismissBlock) {
        self.dismissBlock();
    }
}

- (void)showCreateAccountView
{
    CreateAccountAndBlogViewController *createAccountViewController = [[CreateAccountAndBlogViewController alloc] init];
    [self.navigationController pushViewController:createAccountViewController animated:YES];
}

- (void)showJetpackAuthenticationForBlog:(NSNumber *)blogId
{
    NSManagedObjectContext *context = [[ContextManager sharedInstance] mainContext];
    BlogService *blogService = [[BlogService alloc] initWithManagedObjectContext:context];
    Blog *blog = [blogService blogByBlogId:blogId];
    NSAssert(blog != nil, @"blog should not be nil here");
    JetpackSettingsViewController *jetpackSettingsViewController = [[JetpackSettingsViewController alloc] initWithBlog:blog];
    jetpackSettingsViewController.canBeSkipped = YES;
    [jetpackSettingsViewController setCompletionBlock:^(BOOL didAuthenticate) {
        if (didAuthenticate) {
            [WPAnalytics track:WPAnalyticsStatSignedInToJetpack];
            [WPAnalytics refreshMetadata];
        } else {
            [WPAnalytics track:WPAnalyticsStatSkippedConnectingToJetpack];
        }

        [self dismiss];
    }];
    [self.navigationController pushViewController:jetpackSettingsViewController animated:YES];
}

- (void)showHelpViewController:(BOOL)animated
{
    SupportViewController *supportViewController = [[SupportViewController alloc] init];
    [self.navigationController setNavigationBarHidden:NO animated:NO];
    [self.navigationController pushViewController:supportViewController animated:animated];
}

#pragma mark - Validation Helpers

- (BOOL)isMultifactorFilled
{
    return self.viewModel.multifactorCode.isEmpty == NO;
}

#pragma mark - Interface Helpers: Buttons

- (CGFloat)lastTextfieldMaxY
{
    if (self.viewModel.shouldDisplayMultifactor) {
        return CGRectGetMaxY(self.multifactorText.frame);
    } else if (self.viewModel.userIsDotCom) {
        return CGRectGetMaxY(self.passwordText.frame);
    }
    
    return CGRectGetMaxY(self.siteUrlText.frame);
}

- (CGFloat)editionModeMaxY
{
    UIView *bottomView = self.viewModel.shouldDisplayMultifactor ? self.sendVerificationCodeButton : self.signInButton;
    return CGRectGetMaxY(bottomView.frame);
}


#pragma mark - Auth Helpers

- (void)startedAuthenticatingWithMessage:(NSString *)status
{
    [self setAuthenticating:YES status:status];
}

- (void)finishedAuthenticating
{
    [self setAuthenticating:NO status:nil];
}

- (void)setAuthenticating:(BOOL)authenticating status:(NSString *)status
{
    self.viewModel.authenticating = authenticating;
    
    self.statusLabel.hidden = !(status.length > 0);
    self.statusLabel.text = status;
    
    self.view.userInteractionEnabled = !authenticating;
}

<<<<<<< HEAD
- (void)createWordPressComAccountForUsername:(NSString *)username authToken:(NSString *)authToken
{
    [self startedAuthenticatingWithMessage:NSLocalizedString(@"Getting account information", nil)];
    
    self.userIsDotCom = YES;
    
    NSManagedObjectContext *context = [[ContextManager sharedInstance] mainContext];
    AccountService *accountService = [[AccountService alloc] initWithManagedObjectContext:context];

    WPAccount *account = [accountService createOrUpdateWordPressComAccountWithUsername:username authToken:authToken];

    BlogService *blogService = [[BlogService alloc] initWithManagedObjectContext:context];
    [blogService syncBlogsForAccount:account
                                success:^{
                                    // Dismiss the UI
                                    [self finishedAuthenticating];
                                    [self dismiss];
                                    
                                    // Hit the Tracker
                                    NSDictionary *properties = @{
                                        @"multifactor" : @(self.shouldDisplayMultifactor),
                                        @"dotcom_user" : @(YES)
                                    };
                                    
                                    [WPAnalytics track:WPAnalyticsStatSignedIn withProperties:properties];
                                    [WPAnalytics refreshMetadata];

                                    // once blogs for the accounts are synced, we want to update account details for it
                                    [accountService updateUserDetailsForAccount:account success:nil failure:nil];
                                }
                                failure:^(NSError *error) {
                                    [self finishedAuthenticating];
                                    [self displayRemoteError:error];
                                }];
}

- (void)createSelfHostedAccountAndBlogWithUsername:(NSString *)username
                                          password:(NSString *)password
                                            xmlrpc:(NSString *)xmlrpc
                                           options:(NSDictionary *)options
{
    NSManagedObjectContext *context = [[ContextManager sharedInstance] mainContext];
    AccountService *accountService = [[AccountService alloc] initWithManagedObjectContext:context];
    BlogService *blogService = [[BlogService alloc] initWithManagedObjectContext:context];

    WPAccount *account = [accountService createOrUpdateSelfHostedAccountWithXmlrpc:xmlrpc username:username andPassword:password];
    NSString *blogName = [options stringForKeyPath:@"blog_title.value"];
    NSString *url = [options stringForKeyPath:@"home_url.value"];
    if (!url) {
        url = [options stringForKeyPath:@"blog_url.value"];
    }
    self.blog = [blogService findBlogWithXmlrpc:xmlrpc inAccount:account];
    if (!self.blog) {
        self.blog = [blogService createBlogWithAccount:account];
        if (url) {
            self.blog.url = url;
        }
        if (blogName) {
            self.blog.blogName = [blogName stringByDecodingXMLCharacters];
        }
    }
    self.blog.xmlrpc = xmlrpc;
    self.blog.options = options;
    [self.blog dataSave];

    [accountService updateUserDetailsForAccount:account success:nil failure:nil];
    [blogService syncBlog:self.blog success:nil failure:nil];

    if ([self.blog hasJetpack]) {
        if ([self.blog hasJetpackAndIsConnectedToWPCom]) {
            [self showJetpackAuthentication];
        } else {
            [WPAnalytics track:WPAnalyticsStatAddedSelfHostedSiteButJetpackNotConnectedToWPCom];
            [self dismiss];
        }
    } else {
        [self dismiss];
    }

    [WPAnalytics track:WPAnalyticsStatAddedSelfHostedSite];
    [WPAnalytics track:WPAnalyticsStatSignedIn withProperties:@{ @"dotcom_user" : @(NO) }];
    [WPAnalytics refreshMetadata];
}

- (void)handleGuessXMLRPCURLFailure:(NSError *)error
{
    [self finishedAuthenticating];
    if ([error.domain isEqual:NSURLErrorDomain] && error.code == NSURLErrorUserCancelledAuthentication) {
        [self displayRemoteError:nil];
    } else if ([error.domain isEqual:WPXMLRPCErrorDomain] && error.code == WPXMLRPCInvalidInputError) {
        [self displayRemoteError:error];
    } else if ([error.domain isEqual:AFURLRequestSerializationErrorDomain] || [error.domain isEqual:AFURLResponseSerializationErrorDomain]) {
        NSString *str = [NSString stringWithFormat:NSLocalizedString(@"There was a server error communicating with your site:\n%@\nTap 'Need Help?' to view the FAQ.", nil), [error localizedDescription]];
        NSDictionary *userInfo = @{NSLocalizedDescriptionKey: str};
        NSError *err = [NSError errorWithDomain:@"org.wordpress.iphone" code:NSURLErrorBadServerResponse userInfo:userInfo];
        [self displayRemoteError:err];
    } else {
        NSDictionary *userInfo = @{NSLocalizedDescriptionKey: NSLocalizedString(@"Unable to find a WordPress site at that URL. Tap 'Need Help?' to view the FAQ.", nil)};
        NSError *err = [NSError errorWithDomain:@"org.wordpress.iphone" code:NSURLErrorBadURL userInfo:userInfo];
        [self displayRemoteError:err];
    }
}

- (void)displayRemoteError:(NSError *)error
{
    DDLogError(@"%@", error);
    NSString *message = [error localizedDescription];
    if (![[error domain] isEqualToString:WPXMLRPCFaultErrorDomain]) {
        if ([HelpshiftUtils isHelpshiftEnabled]) {
            [self displayGenericErrorMessageWithHelpshiftButton:message];
        } else {
            [self displayGenericErrorMessage:message];
        }
        return;
    }
    if ([error code] == 403) {
        message = NSLocalizedString(@"Please try entering your login details again.", nil);
    }

    if ([[message trim] length] == 0) {
        message = NSLocalizedString(@"Sign in failed. Please try again.", nil);
    }

    if ([error code] == 405) {
        [self displayErrorMessageForXMLRPC:message];
    } else {
        if ([error code] == NSURLErrorBadURL) {
            [self displayErrorMessageForBadUrl:message];
        } else {
            [self displayGenericErrorMessage:message];
        }
    }
}


=======
>>>>>>> 1b810eaa
#pragma mark - Multifactor Helpers

- (void)displayMultifactorTextfield
{
    [WPAnalytics track:WPAnalyticsStatTwoFactorCodeRequested];
    
    [UIView animateWithDuration:GeneralWalkthroughAnimationDuration
                     animations:^{
                         self.viewModel.shouldDisplayMultifactor = YES;
                         [self reloadInterface];
                         [self.multifactorText becomeFirstResponder];
                     }];
}

- (void)hideMultifactorTextfieldIfNeeded
{
    if (!self.viewModel.shouldDisplayMultifactor) {
        return;
    }
    
    [UIView animateWithDuration:GeneralWalkthroughAnimationDuration
                     animations:^{
                         self.viewModel.shouldDisplayMultifactor = NO;
                         [self reloadInterface];
                     } completion:^(BOOL finished) {
                         self.multifactorText.text = nil;
                     }];
}


#pragma mark - Keyboard Handling

- (void)keyboardWillShow:(NSNotification *)notification
{
    NSDictionary *keyboardInfo = notification.userInfo;
    CGFloat animationDuration = [[keyboardInfo objectForKey:UIKeyboardAnimationDurationUserInfoKey] floatValue];
    CGRect keyboardFrame = [[[notification userInfo] objectForKey:UIKeyboardFrameEndUserInfoKey] CGRectValue];
    keyboardFrame = [self.view convertRect:keyboardFrame fromView:nil];
    
    CGFloat newKeyboardOffset = (self.editionModeMaxY - CGRectGetMinY(keyboardFrame)) + GeneralWalkthroughStandardOffset;

    if (newKeyboardOffset < 0) {
        return;
    }

    [UIView animateWithDuration:animationDuration animations:^{
        for (UIControl *control in [self controlsToHideWithKeyboardOffset:newKeyboardOffset]) {
            control.alpha = GeneralWalkthroughAlphaHidden;
        }
        
        for (UIControl *control in [self controlsToMoveForTextEntry]) {
            CGRect frame = control.frame;
            frame.origin.y -= newKeyboardOffset;
            control.frame = frame;
        }
        
    } completion:^(BOOL finished) {

        self.keyboardOffset += newKeyboardOffset;
    }];
}

- (void)keyboardWillHide:(NSNotification *)notification
{
    NSDictionary *keyboardInfo = notification.userInfo;
    CGFloat animationDuration = [[keyboardInfo objectForKey:UIKeyboardAnimationDurationUserInfoKey] floatValue];

    CGFloat currentKeyboardOffset = self.keyboardOffset;
    self.keyboardOffset = 0;

    [UIView animateWithDuration:animationDuration animations:^{
        for (UIControl *control in [self controlsToHideWithKeyboardOffset:currentKeyboardOffset]) {
            control.alpha = GeneralWalkthroughAlphaEnabled;
        }
        
        for (UIControl *control in [self controlsToMoveForTextEntry]) {
            CGRect frame = control.frame;
            frame.origin.y += currentKeyboardOffset;
            control.frame = frame;
        }

    }];
}

- (NSArray *)controlsToMoveForTextEntry
{
    return @[ self.icon, self.usernameText, self.passwordText, self.multifactorText, self.sendVerificationCodeButton,
              self.siteUrlText, self.signInButton, self.statusLabel ];
}

- (NSArray *)controlsToHideWithKeyboardOffset:(CGFloat)offset
{
    // Always hide the Help + Badge
    NSMutableArray *controlsToHide = [NSMutableArray array];
    [controlsToHide addObjectsFromArray:@[ self.helpButton, self.helpBadge ]];
    
    // Find  controls that fall off the screen
    for (UIView *control in self.controlsToMoveForTextEntry) {
        if (control.frame.origin.y - offset <= 0) {
            [controlsToHide addObject:control];
        }
    }
    
    return controlsToHide;
}


#pragma mark - Helpshift Notifications

- (void)helpshiftUnreadCountUpdated:(NSNotification *)notification
{
    NSInteger unreadCount = [HelpshiftUtils unreadNotificationCount];
    self.helpBadge.text = [NSString stringWithFormat:@"%ld", unreadCount];
    self.helpBadge.hidden = (unreadCount == 0);
}

#pragma mark - Static Helpers

+ (void)presentModalReauthScreen
{
    UIViewController *rootViewController = [[[UIApplication sharedApplication] keyWindow] rootViewController];
    
    LoginViewController *loginViewController = [[LoginViewController alloc] init];
    loginViewController.onlyDotComAllowed = YES;
    loginViewController.shouldReauthenticateDefaultAccount = YES;
    loginViewController.cancellable = YES;
    loginViewController.dismissBlock = ^{
        [rootViewController dismissViewControllerAnimated:YES completion:nil];
    };
    
    UINavigationController *navController = [[UINavigationController alloc] initWithRootViewController:loginViewController];
    navController.navigationBar.translucent = NO;
    navController.modalPresentationStyle = UIModalPresentationFormSheet;
    navController.modalTransitionStyle = UIModalTransitionStyleCoverVertical;
    [rootViewController presentViewController:navController animated:YES completion:nil];
}

#pragma mark - LoginViewModelPresenter

- (void)showActivityIndicator:(BOOL)show
{
    [self.signInButton showActivityIndicator:show];
}

- (void)setUsernameAlpha:(CGFloat)alpha
{
    self.usernameText.alpha = alpha;
}

- (void)setUsernameEnabled:(BOOL)enabled
{
    self.usernameText.enabled = enabled;
}

- (void)setUsernameTextValue:(NSString *)username
{
    self.usernameText.text = username;
}

- (void)setPasswordAlpha:(CGFloat)alpha
{
    self.passwordText.alpha = alpha;
}

- (void)setPasswordEnabled:(BOOL)enabled
{
    self.passwordText.enabled = enabled;
}

- (void)setPasswordTextValue:(NSString *)passwordText
{
    self.passwordText.text = passwordText;
}

- (void)setSiteAlpha:(CGFloat)alpha
{
    self.siteUrlText.alpha = alpha;
}

- (void)setMultiFactorAlpha:(CGFloat)alpha
{
    self.multifactorText.alpha = alpha;
}

- (void)setSiteUrlEnabled:(BOOL)enabled
{
    self.siteUrlText.enabled = enabled;
}

- (void)setMultifactorEnabled:(BOOL)enabled
{
    self.multifactorText.enabled = enabled;
}

- (void)setCancelButtonHidden:(BOOL)hidden
{
    self.cancelButton.hidden = hidden;
}

- (void)setForgotPasswordHidden:(BOOL)hidden
{
    self.forgotPassword.hidden = hidden;
}

- (void)setSendVerificationCodeButtonHidden:(BOOL)hidden
{
    self.sendVerificationCodeButton.hidden = hidden;
}

- (void)setAccountCreationButtonHidden:(BOOL)hidden
{
    self.skipToCreateAccount.hidden = hidden;
}

- (void)setSignInButtonEnabled:(BOOL)enabled
{
    self.signInButton.enabled = enabled;
}

- (void)setSignInButtonTitle:(NSString *)title
{
    self.signInButton.accessibilityIdentifier = title;
    [self.signInButton setTitle:title forState:UIControlStateNormal];
}

- (void)setToggleSignInButtonTitle:(NSString *)title
{
    self.toggleSignInForm.accessibilityIdentifier = title;
    [self.toggleSignInForm setTitle:title forState:UIControlStateNormal];
}

- (void)setToggleSignInButtonHidden:(BOOL)hidden
{
    self.toggleSignInForm.hidden = hidden;
}

- (void)setPasswordTextReturnKeyType:(UIReturnKeyType)returnKeyType
{
    self.passwordText.returnKeyType = returnKeyType;
}

- (void)displayErrorMessageForInvalidOrMissingFields
{
    [WPError showAlertWithTitle:NSLocalizedString(@"Error", nil) message:NSLocalizedString(@"Please fill out all the fields", nil) withSupportButton:NO];
}

- (void)displayReservedNameErrorMessage
{
    [WPError showAlertWithTitle:NSLocalizedString(@"Self-hosted site?", nil) message:NSLocalizedString(@"Please enter the URL of your WordPress site.", nil) withSupportButton:NO];
}

- (void)reloadInterfaceWithAnimation:(BOOL)animated
{
    if (animated) {
        [UIView animateWithDuration:GeneralWalkthroughAnimationDuration animations:^{
            [self reloadInterface];
        }];
    } else {
        [self reloadInterface];
    }
}

- (void)openURLInSafari:(NSURL *)url
{
    [[UIApplication sharedApplication] openURL:url];
}

- (void)displayLoginMessage:(NSString *)message
{
    [self startedAuthenticatingWithMessage:message];
}

- (void)dismissLoginMessage
{
    [self finishedAuthenticating];
}

- (void)setFocusToSiteUrlText
{
    [self.siteUrlText becomeFirstResponder];
}

- (void)setFocusToMultifactorText
{
    [self.multifactorText becomeFirstResponder];
}

- (void)dismissLoginView
{
    [self dismiss];
}

- (void)displayOverlayViewWithMessage:(NSString *)message firstButtonText:(NSString *)firstButtonText firstButtonCallback:(OverlayViewCallback)firstButtonCallback secondButtonText:(NSString *)secondButtonText secondButtonCallback:(OverlayViewCallback)secondButtonCallback accessibilityIdentifier:(NSString *)accessibilityIdentifier;
{
    WPWalkthroughOverlayView *overlayView = [self baseLoginErrorOverlayView:message];
    overlayView.primaryButtonText = firstButtonText;
    overlayView.primaryButtonCompletionBlock = firstButtonCallback;
    overlayView.secondaryButtonText = secondButtonText;
    overlayView.secondaryButtonCompletionBlock = secondButtonCallback;
    
    if (accessibilityIdentifier.length > 0) {
        overlayView.accessibilityIdentifier = accessibilityIdentifier;
    }
    
    [self.view addSubview:overlayView];
}

- (void)displayHelpViewControllerWithAnimation:(BOOL)animated
{
    [self showHelpViewController:animated];
}

- (void)displayHelpshiftConversationView
{
    NSDictionary *metaData = @{@"Source": @"Failed login",
                               @"Username": self.viewModel.username,
                               @"SiteURL": self.viewModel.siteUrl};

    [[Helpshift sharedInstance] showConversation:self withOptions:@{HSCustomMetadataKey: metaData}];
    [WPAnalytics track:WPAnalyticsStatSupportOpenedHelpshiftScreen];
}

- (void)displayWebViewForURL:(NSURL *)url username:(NSString *)username password:(NSString *)password;
{
    WPWebViewController *webViewController = [[WPWebViewController alloc] init];
    webViewController.url = url;
    if (username.length > 0 && password.length > 0) {
        webViewController.username = username;
        webViewController.password = password;
    }
    [self.navigationController setNavigationBarHidden:NO animated:NO];
    [self.navigationController pushViewController:webViewController animated:NO];
}

- (void)endViewEditing
{
    [self.view endEditing:NO];
}

@end<|MERGE_RESOLUTION|>--- conflicted
+++ resolved
@@ -709,144 +709,6 @@
     self.view.userInteractionEnabled = !authenticating;
 }
 
-<<<<<<< HEAD
-- (void)createWordPressComAccountForUsername:(NSString *)username authToken:(NSString *)authToken
-{
-    [self startedAuthenticatingWithMessage:NSLocalizedString(@"Getting account information", nil)];
-    
-    self.userIsDotCom = YES;
-    
-    NSManagedObjectContext *context = [[ContextManager sharedInstance] mainContext];
-    AccountService *accountService = [[AccountService alloc] initWithManagedObjectContext:context];
-
-    WPAccount *account = [accountService createOrUpdateWordPressComAccountWithUsername:username authToken:authToken];
-
-    BlogService *blogService = [[BlogService alloc] initWithManagedObjectContext:context];
-    [blogService syncBlogsForAccount:account
-                                success:^{
-                                    // Dismiss the UI
-                                    [self finishedAuthenticating];
-                                    [self dismiss];
-                                    
-                                    // Hit the Tracker
-                                    NSDictionary *properties = @{
-                                        @"multifactor" : @(self.shouldDisplayMultifactor),
-                                        @"dotcom_user" : @(YES)
-                                    };
-                                    
-                                    [WPAnalytics track:WPAnalyticsStatSignedIn withProperties:properties];
-                                    [WPAnalytics refreshMetadata];
-
-                                    // once blogs for the accounts are synced, we want to update account details for it
-                                    [accountService updateUserDetailsForAccount:account success:nil failure:nil];
-                                }
-                                failure:^(NSError *error) {
-                                    [self finishedAuthenticating];
-                                    [self displayRemoteError:error];
-                                }];
-}
-
-- (void)createSelfHostedAccountAndBlogWithUsername:(NSString *)username
-                                          password:(NSString *)password
-                                            xmlrpc:(NSString *)xmlrpc
-                                           options:(NSDictionary *)options
-{
-    NSManagedObjectContext *context = [[ContextManager sharedInstance] mainContext];
-    AccountService *accountService = [[AccountService alloc] initWithManagedObjectContext:context];
-    BlogService *blogService = [[BlogService alloc] initWithManagedObjectContext:context];
-
-    WPAccount *account = [accountService createOrUpdateSelfHostedAccountWithXmlrpc:xmlrpc username:username andPassword:password];
-    NSString *blogName = [options stringForKeyPath:@"blog_title.value"];
-    NSString *url = [options stringForKeyPath:@"home_url.value"];
-    if (!url) {
-        url = [options stringForKeyPath:@"blog_url.value"];
-    }
-    self.blog = [blogService findBlogWithXmlrpc:xmlrpc inAccount:account];
-    if (!self.blog) {
-        self.blog = [blogService createBlogWithAccount:account];
-        if (url) {
-            self.blog.url = url;
-        }
-        if (blogName) {
-            self.blog.blogName = [blogName stringByDecodingXMLCharacters];
-        }
-    }
-    self.blog.xmlrpc = xmlrpc;
-    self.blog.options = options;
-    [self.blog dataSave];
-
-    [accountService updateUserDetailsForAccount:account success:nil failure:nil];
-    [blogService syncBlog:self.blog success:nil failure:nil];
-
-    if ([self.blog hasJetpack]) {
-        if ([self.blog hasJetpackAndIsConnectedToWPCom]) {
-            [self showJetpackAuthentication];
-        } else {
-            [WPAnalytics track:WPAnalyticsStatAddedSelfHostedSiteButJetpackNotConnectedToWPCom];
-            [self dismiss];
-        }
-    } else {
-        [self dismiss];
-    }
-
-    [WPAnalytics track:WPAnalyticsStatAddedSelfHostedSite];
-    [WPAnalytics track:WPAnalyticsStatSignedIn withProperties:@{ @"dotcom_user" : @(NO) }];
-    [WPAnalytics refreshMetadata];
-}
-
-- (void)handleGuessXMLRPCURLFailure:(NSError *)error
-{
-    [self finishedAuthenticating];
-    if ([error.domain isEqual:NSURLErrorDomain] && error.code == NSURLErrorUserCancelledAuthentication) {
-        [self displayRemoteError:nil];
-    } else if ([error.domain isEqual:WPXMLRPCErrorDomain] && error.code == WPXMLRPCInvalidInputError) {
-        [self displayRemoteError:error];
-    } else if ([error.domain isEqual:AFURLRequestSerializationErrorDomain] || [error.domain isEqual:AFURLResponseSerializationErrorDomain]) {
-        NSString *str = [NSString stringWithFormat:NSLocalizedString(@"There was a server error communicating with your site:\n%@\nTap 'Need Help?' to view the FAQ.", nil), [error localizedDescription]];
-        NSDictionary *userInfo = @{NSLocalizedDescriptionKey: str};
-        NSError *err = [NSError errorWithDomain:@"org.wordpress.iphone" code:NSURLErrorBadServerResponse userInfo:userInfo];
-        [self displayRemoteError:err];
-    } else {
-        NSDictionary *userInfo = @{NSLocalizedDescriptionKey: NSLocalizedString(@"Unable to find a WordPress site at that URL. Tap 'Need Help?' to view the FAQ.", nil)};
-        NSError *err = [NSError errorWithDomain:@"org.wordpress.iphone" code:NSURLErrorBadURL userInfo:userInfo];
-        [self displayRemoteError:err];
-    }
-}
-
-- (void)displayRemoteError:(NSError *)error
-{
-    DDLogError(@"%@", error);
-    NSString *message = [error localizedDescription];
-    if (![[error domain] isEqualToString:WPXMLRPCFaultErrorDomain]) {
-        if ([HelpshiftUtils isHelpshiftEnabled]) {
-            [self displayGenericErrorMessageWithHelpshiftButton:message];
-        } else {
-            [self displayGenericErrorMessage:message];
-        }
-        return;
-    }
-    if ([error code] == 403) {
-        message = NSLocalizedString(@"Please try entering your login details again.", nil);
-    }
-
-    if ([[message trim] length] == 0) {
-        message = NSLocalizedString(@"Sign in failed. Please try again.", nil);
-    }
-
-    if ([error code] == 405) {
-        [self displayErrorMessageForXMLRPC:message];
-    } else {
-        if ([error code] == NSURLErrorBadURL) {
-            [self displayErrorMessageForBadUrl:message];
-        } else {
-            [self displayGenericErrorMessage:message];
-        }
-    }
-}
-
-
-=======
->>>>>>> 1b810eaa
 #pragma mark - Multifactor Helpers
 
 - (void)displayMultifactorTextfield
