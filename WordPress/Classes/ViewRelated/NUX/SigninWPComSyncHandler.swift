--- conflicted
+++ resolved
@@ -36,11 +36,7 @@
 
         let accountFacade = AccountServiceFacade()
         let account = accountFacade.createOrUpdateWordPressComAccountWithUsername(username, authToken: authToken)
-<<<<<<< HEAD
         accountFacade.setDefaultWordPressComAccount(account)
-        accountFacade.updateUserDetailsForAccount(account, success: { [weak self] in
-=======
->>>>>>> 9ef0b82a
 
         BlogSyncFacade().syncBlogsForAccount(account, success: { [weak self] in
                 accountFacade.updateUserDetailsForAccount(account, success: { [weak self] in
