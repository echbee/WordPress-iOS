import Foundation
import Gridicons

@objc
protocol LoginSocialErrorViewControllerDelegate {
    func retryWithEmail()
    func retryWithAddress()
    func retryAsSignup()
}

/// ViewController for presenting recovery options when social login fails
class LoginSocialErrorViewController: NUXTableViewController {
    fileprivate var errorTitle: String
    fileprivate var errorDescription: String
<<<<<<< HEAD
    fileprivate var restrictToWPCom = false
    var helpBadge: WPNUXHelpBadgeLabel!
    var helpButton: UIButton!
=======
>>>>>>> e663cf04
    @objc var delegate: LoginSocialErrorViewControllerDelegate?
    @objc var handler: ImmuTableViewHandler!


    /// Create and instance of LoginSocialErrorViewController
    ///
    /// - Parameters:
    ///   - title: The title that will be shown on the error VC
    ///   - description: A brief explination of what failed during social login
    @objc init(title: String, description: String, restrictToWPCom: Bool) {
        errorTitle = title
        errorDescription = description
        self.restrictToWPCom = restrictToWPCom

        super.init(nibName: nil, bundle: nil)
    }

    required init?(coder aDecoder: NSCoder) {
        errorTitle = aDecoder.value(forKey: "errorTitle") as? String ?? ""
        errorDescription = aDecoder.value(forKey: "errorDescription") as? String ?? ""

        super.init(coder: aDecoder)
    }

    override func viewDidLoad() {
        super.viewDidLoad()

        view.backgroundColor = WPStyleGuide.greyLighten30()
        addWordPressLogoToNavController()

        ImmuTable.registerRows([
            LoginSocialErrorDescriptionRow.self,
            LoginSocialErrorButtonRow.self,
            ], tableView: self.tableView)

        handler = ImmuTableViewHandler(takeOver: self)
        handler.viewModel = tableViewModel()
    }

    fileprivate func tableViewModel() -> ImmuTable {
        let descriptionRow = LoginSocialErrorDescriptionRow(title: errorTitle, detail: errorDescription)

        var buttonRows = [ImmuTableRow]()
        buttonRows.append(LoginSocialErrorButtonRow(buttonText: NSLocalizedString("Try with another email", comment: "When social login fails, this button offers to let the user try again with a differen email address"),
                                                    buttonIcon: Gridicon.iconOfType(.undo),
                                                    action: retryWithEmailAction()))

        if !restrictToWPCom {
            buttonRows.append(LoginSocialErrorButtonRow(buttonText: NSLocalizedString("Try with the site address", comment: "When social login fails, this button offers to let them try tp login using a URL"),
                                                        buttonIcon: Gridicon.iconOfType(.domains),
                                                        action: retryWithAddressAction()))
        }
        buttonRows.append(LoginSocialErrorButtonRow(buttonText: NSLocalizedString("Sign up", comment: "When social login fails, this button offers to let them signup for a new WordPress.com account"),
                                                    buttonIcon: Gridicon.iconOfType(.mySites),
                                                    action: retryAsSignUpAction()))

        return ImmuTable(sections: [
            ImmuTableSection(rows: [descriptionRow]),
            ImmuTableSection(rows: buttonRows)
            ])

    }

    /// MARK: - ImmuTable Actions
    func retryWithEmailAction() -> ImmuTableAction {
        return { [weak self] _ in
            self?.delegate?.retryWithEmail()
        }
    }

    func retryWithAddressAction() -> ImmuTableAction {
        return { [weak self] _ in
            self?.delegate?.retryWithAddress()
        }
    }
<<<<<<< HEAD

    func retryAsSignUpAction() -> ImmuTableAction {
        return { [weak self] _ in
            self?.delegate?.retryAsSignup()
        }
    }


    // MARK: - LoginWithLogoAndHelpViewController methods

    func handleHelpButtonTapped(_ sender: AnyObject) {
        displaySupportViewController(sourceTag: .wpComLogin)
    }

    func handleHelpshiftUnreadCountUpdated(_ notification: Foundation.Notification) {
        let count = HelpshiftUtils.unreadNotificationCount()
        helpBadge.text = "\(count)"
        helpBadge.isHidden = (count == 0)
    }
=======
>>>>>>> e663cf04
}


// MARK: ImmuTableRows

struct LoginSocialErrorDescriptionRow: ImmuTableRow {
    static let cell = ImmuTableCell.class(LoginSocialErrorCell.self)
    var title: String = ""
    var detail: String = ""
    var action: ImmuTableAction?

    init(title: String, detail: String) {
        self.title = title
        self.detail = detail
    }

    func configureCell(_ cell: UITableViewCell) {
        guard let cell = cell as? LoginSocialErrorCell else {
            return
        }
        cell.configureCell(title, errorDescription: detail)
    }
}

struct LoginSocialErrorButtonRow: ImmuTableRow {
    static let cell = ImmuTableCell.class(UITableViewCell.self)
    var buttonText: String
    var buttonIcon: UIImage
    var action: ImmuTableAction?

    init(buttonText: String, buttonIcon: UIImage, action: @escaping ImmuTableAction) {
        self.buttonText = buttonText
        self.buttonIcon = buttonIcon
        self.action = action
    }

    func configureCell(_ cell: UITableViewCell) {
        cell.textLabel?.text = buttonText
        cell.textLabel?.textColor = WPStyleGuide.darkGrey()
        cell.imageView?.image = buttonIcon.imageWithTintColor(WPStyleGuide.grey())
    }
}<|MERGE_RESOLUTION|>--- conflicted
+++ resolved
@@ -12,12 +12,7 @@
 class LoginSocialErrorViewController: NUXTableViewController {
     fileprivate var errorTitle: String
     fileprivate var errorDescription: String
-<<<<<<< HEAD
     fileprivate var restrictToWPCom = false
-    var helpBadge: WPNUXHelpBadgeLabel!
-    var helpButton: UIButton!
-=======
->>>>>>> e663cf04
     @objc var delegate: LoginSocialErrorViewControllerDelegate?
     @objc var handler: ImmuTableViewHandler!
 
@@ -93,28 +88,12 @@
             self?.delegate?.retryWithAddress()
         }
     }
-<<<<<<< HEAD
 
     func retryAsSignUpAction() -> ImmuTableAction {
         return { [weak self] _ in
             self?.delegate?.retryAsSignup()
         }
     }
-
-
-    // MARK: - LoginWithLogoAndHelpViewController methods
-
-    func handleHelpButtonTapped(_ sender: AnyObject) {
-        displaySupportViewController(sourceTag: .wpComLogin)
-    }
-
-    func handleHelpshiftUnreadCountUpdated(_ notification: Foundation.Notification) {
-        let count = HelpshiftUtils.unreadNotificationCount()
-        helpBadge.text = "\(count)"
-        helpBadge.isHidden = (count == 0)
-    }
-=======
->>>>>>> e663cf04
 }
 
 
