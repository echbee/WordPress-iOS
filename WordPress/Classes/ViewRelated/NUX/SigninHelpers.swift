import UIKit
import NSURL_IDN
import WordPressComAnalytics
import Mixpanel

/// A collection of helper methods for NUX.
///
@objc class SigninHelpers: NSObject {
    fileprivate static let AuthenticationEmailKey = "AuthenticationEmailKey"
    @objc static let WPSigninDidFinishNotification = "WPSigninDidFinishNotification"


    //MARK: - Helpers for presenting the signin flow

    // Convenience factory for the signin flow's first vc
    class func createControllerForSigninFlow(showsEditor thenEditor: Bool) -> UIViewController {
        let controller = SigninEmailViewController.controller()
        controller.dismissBlock = {(cancelled) in
            // Show the editor if requested, and we weren't cancelled.
            if !cancelled && thenEditor {
                WPTabBarController.sharedInstance().showPostTab()
                return
            }
        }
        return controller
    }


    // Helper used by the app delegate
    class func showSigninFromPresenter(_ presenter: UIViewController, animated: Bool, thenEditor: Bool) {
        let controller = createControllerForSigninFlow(showsEditor: thenEditor)
        let navController = NUXNavigationController(rootViewController: controller)
        presenter.present(navController, animated: animated, completion: nil)

        trackOpenedLogin()
    }


    // Helper used by the MeViewController
    class func showSigninForJustWPComFromPresenter(_ presenter: UIViewController) {
        let controller = SigninEmailViewController.controller()
        controller.restrictSigninToWPCom = true

        let navController = NUXNavigationController(rootViewController: controller)
        presenter.present(navController, animated: true, completion: nil)

        trackOpenedLogin()
    }


    // Helper used by the BlogListViewController
    class func showSigninForSelfHostedSite(_ presenter: UIViewController) {
        let controller = SigninSelfHostedViewController.controller(LoginFields())
        let navController = NUXNavigationController(rootViewController: controller)
        presenter.present(navController, animated: true, completion: nil)

        trackOpenedLogin()
    }


    // Helper used by WPAuthTokenIssueSolver
    class func signinForWPComFixingAuthToken(_ onDismissed: ((_ cancelled: Bool) -> Void)?) -> UIViewController {
        let context = ContextManager.sharedInstance().mainContext
        let loginFields = LoginFields()
        if let account = AccountService(managedObjectContext: context).defaultWordPressComAccount() {
            loginFields.username = account.username
        }

        let controller = SigninWPComViewController.controller(loginFields)
        controller.restrictSigninToWPCom = true
        controller.dismissBlock = onDismissed
        return NUXNavigationController(rootViewController: controller)
    }


    // Helper used by WPError
    class func showSigninForWPComFixingAuthToken() {
        let controller = signinForWPComFixingAuthToken(nil)
        let presenter = UIApplication.shared.keyWindow?.rootViewController
        let navController = NUXNavigationController(rootViewController: controller)
        presenter?.present(navController, animated: true, completion: nil)

        trackOpenedLogin()
    }

    private class func trackOpenedLogin() {
        WPAppAnalytics.track(.openedLogin)
    }


    // MARK: - Authentication Link Helpers


    /// Present a signin view controller to handle an authentication link.
    ///
    /// - Parameters:
    ///     - url: The authentication URL
    ///     - rootViewController: The view controller to act as the presenter for
    ///     the signin view controller. By convention this is the app's root vc.
    ///
    class func openAuthenticationURL(_ url: URL, fromRootViewController rootViewController: UIViewController) -> Bool {
        guard let token = url.query?.dictionaryFromQueryString().string(forKey: "token") else {
            DDLogSwift.logError("Signin Error: The authentication URL did not have the expected path.")
            return false
        }

        let accountService = AccountService(managedObjectContext: ContextManager.sharedInstance().mainContext)
        if let account = accountService?.defaultWordPressComAccount() {
            DDLogSwift.logInfo("App opened with authentication link but there is already an existing wpcom account. \(account)")
            return false
        }

        var controller: UIViewController
        if let email = getEmailAddressForTokenAuth() {
            controller = SigninLinkAuthViewController.controller(email, token: token)
            WPAppAnalytics.track(.loginMagicLinkOpened)
        } else {
            controller = SigninEmailViewController.controller()
        }
        let navController = UINavigationController(rootViewController: controller)

        // The way the magic link flow works the `SigninLinkMailViewController`,
        // or some other view controller, might still be presented when the app
        // is resumed by tapping on the auth link.
        // We need to do a little work to present the SigninLinkAuth controller
        // from the right place.
        // - If the rootViewController is not presenting another vc then just
        // present the auth controller.
        // - If the rootViewController is presenting another NUX vc, dismiss the
        // NUX vc then present the auth controller.
        // - If the rootViewController is presenting *any* other vc, present the
        // auth controller from the presented vc.
        if let presenter = rootViewController.presentedViewController, presenter.isKind(of: NUXNavigationController.self) {
            rootViewController.dismiss(animated: false, completion: {
                rootViewController.present(navController, animated: false, completion: nil)
            })
        } else {
            let presenter = controllerForAuthControllerPresenter(rootViewController)
            presenter.present(navController, animated: false, completion: nil)
        }

        deleteEmailAddressForTokenAuth()
        return true
    }


    /// Determine the proper UIViewController to use as a presenter for the auth controller.
    ///
    /// - Parameter controller: A UIViewController. By convention this should be the app's rootViewController
    ///
    /// - Return: The view controller to use as the presenter.
    ///
    class func controllerForAuthControllerPresenter(_ controller: UIViewController) -> UIViewController {
        var presenter = controller
        while let presented = presenter.presentedViewController {
            presenter = presented
        }
        return presenter
    }


    /// Check if the specified controller was presented from the application's root vc.
    ///
    /// - Parameter controller: A UIViewController
    ///
    /// - Return: True if presented from the root vc.
    ///
    class func controllerWasPresentedFromRootViewController(_ controller: UIViewController) -> Bool {
        guard let presentingViewController = controller.presentingViewController else {
            return false
        }
        return presentingViewController == UIApplication.shared.keyWindow?.rootViewController
    }


    // MARK: - Site URL helper


    /// The base site URL path derived from `loginFields.siteUrl`
    ///
    /// - Parameter string: The source URL as a string.
    ///
    /// - Returns: The base URL or an empty string.
    ///
<<<<<<< HEAD
    class func baseSiteURL(string: String) -> String {
        guard let siteURL = NSURL(string: NSURL.IDNEncodedURL(string)) where string.characters.count > 0 else {
=======
    class func baseSiteURL(_ string: String) -> String {
        guard let siteURL = URL(string: NSURL.idnDecodedURL(string)) else {
>>>>>>> 81bfbc4a
            return ""
        }

        var path = siteURL.absoluteString.lowercased()
        let isSiteURLSchemeEmpty = siteURL.scheme == nil || siteURL.scheme!.isEmpty

        if path.isWordPressComPath() {
            if isSiteURLSchemeEmpty {
                path = "https://\(path)"
            } else if path.range(of: "http://") != nil {
                path = path.replacingOccurrences(of: "http://", with: "https://")
            }
        } else if isSiteURLSchemeEmpty {
            path = "http://\(path)"
        }

        path = path
            .trimSuffix(regexp: "/wp-login.php")
            .trimSuffix(regexp: "/wp-admin/?")
            .trimSuffix(regexp: "/?")

        return NSURL.IDNDecodedURL(path)
    }


    // MARK: - Validation Helpers


    /// Checks if the passed string matches a reserved username.
    ///
    /// - Parameter username: The username to test.
    ///
    class func isUsernameReserved(_ username: String) -> Bool {
        let name = username.lowercased().trim()
        return ["admin", "administrator", "invite", "main", "root", "web", "www"].contains(name) || name.contains("wordpress")
    }


    /// Checks whether credentials have been populated.
    /// Note: that loginFields.emailAddress is not checked. Use loginFields.username instead.
    ///
    /// - Parameter loginFields: An instance of LoginFields to check
    ///
    /// - Returns: True if credentails have been provided. False otherwise.
    ///
    class func validateFieldsPopulatedForSignin(_ loginFields: LoginFields) -> Bool {
        return !loginFields.username.isEmpty &&
            !loginFields.password.isEmpty &&
            ( loginFields.userIsDotCom || !loginFields.siteUrl.isEmpty )
    }


    /// Simple validation check to confirm LoginFields has a valid site URL.
    ///
    /// - Parameter loginFields: An instance of LoginFields to check
    ///
    /// - Returns: True if the siteUrl contains a valid URL. False otherwise.
    ///
    class func validateSiteForSignin(_ loginFields: LoginFields) -> Bool {
        guard let url = URL(string: NSURL.idnEncodedURL(loginFields.siteUrl)) else {
            return false
        }

        if url.absoluteString.isEmpty {
            return false
        }

        return true
    }


    class func promptForWPComReservedUsername(_ username: String, callback: @escaping () -> Void) {
        let title = NSLocalizedString("Reserved Username", comment: "The title of a prompt")
        let format = NSLocalizedString("'%@' is a reserved username on WordPress.com.",
                                        comment: "Error message letting the user know the username they entered is reserved. The %@ is a placeholder for the username.")
        let message = NSString(format: format as NSString, username) as String
        let alertController = UIAlertController(title: title, message: message, preferredStyle: .alert)
        alertController.addCancelActionWithTitle(NSLocalizedString("OK", comment: "OK Button Title"), handler: {(action) in
            callback()
        })
        alertController.presentFromRootViewController()
    }


    /// Checks whether necessary info for account creation has been provided.
    ///
    /// - Parameters:
    ///     - loginFields: An instance of LoginFields to check
    ///
    /// - Returns: True if credentails have been provided. False otherwise.
    ///
    class func validateFieldsPopulatedForCreateAccount(_ loginFields: LoginFields) -> Bool {
        return !loginFields.emailAddress.isEmpty &&
            !loginFields.username.isEmpty &&
            !loginFields.password.isEmpty &&
            !loginFields.siteUrl.isEmpty
    }


    /// Ensures there are no spaces in fields used for signin, (except the password field).
    ///
    /// - Parameters:
    ///     - loginFields: An instance of LoginFields to check
    ///
    /// - Returns: True if no spaces were found. False if spaces were found.
    ///
    class func validateFieldsForSigninContainNoSpaces(_ loginFields: LoginFields) -> Bool {
        let space = " "
        return !loginFields.emailAddress.contains(space) &&
            !loginFields.username.contains(space) &&
            !loginFields.siteUrl.contains(space)
    }


    /// Verify a username is 50 characters or less.
    ///
    /// - Parameters:
    ///     - username: The username to check
    ///
    /// - Returns: True if the username is 50 characters or less.
    ///
    class func validateUsernameMaxLength(_ username: String) -> Bool {
        return username.characters.count <= 50
    }


    // MARK: - Helpers for Saved Magic Link Email


    /// Saves the specified email address in NSUserDefaults
    ///
    /// - Parameter email: The email address to save.
    ///
    class func saveEmailAddressForTokenAuth(_ email: String) {
        UserDefaults.standard.set(email, forKey: AuthenticationEmailKey)
    }


    /// Removes the saved email address from NSUserDefaults
    ///
    class func deleteEmailAddressForTokenAuth() {
        UserDefaults.standard.removeObject(forKey: AuthenticationEmailKey)
    }


    /// Fetches a saved email address if one exists.
    ///
    /// - Returns: The email address as a string or nil.
    ///
    class func getEmailAddressForTokenAuth() -> String? {
        return UserDefaults.standard.string(forKey: AuthenticationEmailKey)
    }


    // MARK: - Other Helpers


    /// Opens Safari to display the forgot password page for a wpcom or self-hosted
    /// based on the passed LoginFields instance.
    ///
    /// - Parameter loginFields: A LoginFields instance.
    ///
    class func openForgotPasswordURL(_ loginFields: LoginFields) {
        let baseURL = loginFields.userIsDotCom ? "https://wordpress.com" : SigninHelpers.baseSiteURL(loginFields.siteUrl)
        let forgotPasswordURL = URL(string: baseURL + "/wp-login.php?action=lostpassword&redirect_to=wordpress%3A%2F%2F")!
        UIApplication.shared.openURL(forgotPasswordURL)
    }



    // MARK: - 1Password Helper


    /// Request credentails from 1Password (if supported)
    ///
    /// - Parameter sender: A UIView. Typically the button the user tapped on.
    ///
    class func fetchOnePasswordCredentials(_ controller: UIViewController, sourceView: UIView, loginFields: LoginFields, success: @escaping ((_ loginFields: LoginFields) -> Void)) {

        let loginURL = loginFields.userIsDotCom ? "wordpress.com" : loginFields.siteUrl

        let onePasswordFacade = OnePasswordFacade()
        onePasswordFacade.findLogin(forURLString: loginURL, viewController: controller, sender: sourceView, completion: { (username: String?, password: String?, oneTimePassword: String?, error: NSError?) in
            if let error = error {
                DDLogSwift.logError("OnePassword Error: \(error.localizedDescription)")
                WPAppAnalytics.track(.onePasswordFailed)
                return
            }

            guard let username = username, let password = password else {
                return
            }

            if username.isEmpty || password.isEmpty {
                return
            }

            loginFields.username = username
            loginFields.password = password

            if let oneTimePassword = oneTimePassword {
                loginFields.multifactorCode = oneTimePassword
            }

            WPAppAnalytics.track(.onePasswordLogin)

            success(loginFields)
        } as! OnePasswordFacadeCallback)

    }


    // MARK: - Safari Stored Credentials Helpers


    static let LoginSharedWebCredentialFQDN: CFString = "wordpress.com" as CFString
    typealias SharedWebCredentialsCallback = ((_ credentialsFound: Bool, _ username: String?, _ password: String?) -> Void)


    /// Update safari stored credentials.
    ///
    /// - Parameter loginFields: An instance of LoginFields
    ///
    class func updateSafariCredentialsIfNeeded(_ loginFields: LoginFields) {
        // Paranioa. Don't try and update credentials for self-hosted.
        if !loginFields.userIsDotCom {
            return
        }

        // If the user changed screen names, don't try and update/create a new shared web credential.
        // We'll let Safari handle creating newly saved usernames/passwords.
        if loginFields.safariStoredUsernameHash != loginFields.username.hash {
            return
        }

        // If the user didn't change the password from previousl filled password no update is needed.
        if loginFields.safariStoredPasswordHash == loginFields.password.hash {
            return
        }

        // Update the shared credential
        let username: CFString = loginFields.username as CFString
        let password: CFString = loginFields.password as CFString

        SecAddSharedWebCredential(LoginSharedWebCredentialFQDN, username, password, { (error: CFError?) in
            guard error == nil else {
                let err = error as? Error
                DDLogSwift.logError("Error occurred updating shared web credential: \(err?.localizedDescription)")
                return
            }
            DispatchQueue.main.async(execute: {
                WPAppAnalytics.track(.loginAutoFillCredentialsUpdated)
            })
        })
    }


    /// Request shared safari credentials if they exist.
    ///
    /// - Parameter completion: A completion block.
    ///
    class func requestSharedWebCredentials(_ completion: @escaping SharedWebCredentialsCallback) {
        SecRequestSharedWebCredential(LoginSharedWebCredentialFQDN, nil, { (credentials: CFArray?, error: CFError?) in
            DDLogSwift.logInfo("Completed requesting shared web credentials")
            guard error == nil else {
                let err = error as? Error
                if let error = err as? NSError, error.code == -25300 {
                    // An OSStatus of -25300 is expected when no saved credentails are found.
                    DDLogSwift.logInfo("No shared web credenitals found.")
                } else {
                    DDLogSwift.logError("Error requesting shared web credentials: \(err?.localizedDescription)")
                }
                DispatchQueue.main.async(execute: {
                    completion(false, nil, nil)
                })
                return
            }

            guard let credentials = credentials, CFArrayGetCount(credentials) > 0 else {
                // Saved credentials exist but were not selected.
                DispatchQueue.main.async(execute: {
                    completion(true, nil, nil)
                })
                return
            }

            // What a chore!
            let unsafeCredentials = CFArrayGetValueAtIndex(credentials, 0)
            let credentialsDict = unsafeBitCast(unsafeCredentials, to: CFDictionary.self)

            let unsafeUsername = CFDictionaryGetValue(credentialsDict, Unmanaged.passUnretained(kSecAttrAccount).toOpaque())
            let usernameStr = unsafeBitCast(unsafeUsername, to: CFString.self) as String

            let unsafePassword = CFDictionaryGetValue(credentialsDict, Unmanaged.passUnretained(kSecSharedPassword).toOpaque())
            let passwordStr = unsafeBitCast(unsafePassword, to: CFString.self) as String

            DispatchQueue.main.async(execute: {
                completion(true, usernameStr, passwordStr)
            })
        })
    }
}<|MERGE_RESOLUTION|>--- conflicted
+++ resolved
@@ -182,13 +182,8 @@
     ///
     /// - Returns: The base URL or an empty string.
     ///
-<<<<<<< HEAD
     class func baseSiteURL(string: String) -> String {
         guard let siteURL = NSURL(string: NSURL.IDNEncodedURL(string)) where string.characters.count > 0 else {
-=======
-    class func baseSiteURL(_ string: String) -> String {
-        guard let siteURL = URL(string: NSURL.idnDecodedURL(string)) else {
->>>>>>> 81bfbc4a
             return ""
         }
 
