--- conflicted
+++ resolved
@@ -2,20 +2,11 @@
 import WordPressShared
 
 public class PeopleViewController: UITableViewController, NSFetchedResultsControllerDelegate, UIViewControllerRestoration {
-<<<<<<< HEAD
-=======
 
     // MARK: - Properties
->>>>>>> b6924ecf
 
-    // MARK: - Properties
-    
     public var blog: Blog?
-<<<<<<< HEAD
-    
-=======
 
->>>>>>> b6924ecf
     private lazy var resultsController: NSFetchedResultsController = {
         let request = NSFetchRequest(entityName: "Person")
         request.predicate = NSPredicate(format: "siteID = %@", self.blog!.dotComID!)
@@ -26,16 +17,10 @@
         frc.delegate = self
         return frc
     }()
-<<<<<<< HEAD
-    
-    
-    
-=======
 
     private let noResultsView = WPNoResultsView()
 
 
->>>>>>> b6924ecf
     // MARK: - UITableView Methods
 
     public override func numberOfSectionsInTableView(tableView: UITableView) -> Int {
@@ -106,32 +91,15 @@
         }
     }
 
-<<<<<<< HEAD
-    
-    // MARK: - UIStateRestoring
-    
-    override public func encodeRestorableStateWithCoder(coder: NSCoder) {
-=======
 
     // MARK: - UIStateRestoring
 
     public override func encodeRestorableStateWithCoder(coder: NSCoder) {
->>>>>>> b6924ecf
         let objectString = blog?.objectID.URIRepresentation().absoluteString
         coder.encodeObject(objectString, forKey: RestorationKeys.blog)
         super.encodeRestorableStateWithCoder(coder)
     }
 
-<<<<<<< HEAD
-    
-    // MARK: - Helpers
-    
-    @IBAction func refresh() {
-        guard let blog = blog,
-            service = PeopleService(blog: blog) else {
-                return
-        }
-=======
 
     // MARK: - Refresh Helpers
 
@@ -140,7 +108,6 @@
             return
         }
 
->>>>>>> b6924ecf
         service.refreshTeam { [weak self] _ in
             self?.refreshControl?.endRefreshing()
             self?.hideNoResultsIfNeeded()
@@ -155,16 +122,6 @@
         let person = Person(managedPerson: managedPerson)
         return person
     }
-<<<<<<< HEAD
-    
-    
-    // MARK: - UIViewControllerRestoration
-    
-    public class func viewControllerWithRestorationIdentifierPath(identifierComponents: [AnyObject], coder: NSCoder) -> UIViewController? {
-        
-        let context = ContextManager.sharedInstance().mainContext
-        
-=======
 
     private func displayNoResultsIfNeeded() {
         if resultsController.fetchedObjects?.count > 0 {
@@ -185,7 +142,6 @@
     public class func viewControllerWithRestorationIdentifierPath(identifierComponents: [AnyObject], coder: NSCoder) -> UIViewController? {
         let context = ContextManager.sharedInstance().mainContext
 
->>>>>>> b6924ecf
         guard let blogID = coder.decodeObjectForKey(RestorationKeys.blog) as? String,
             let objectURL = NSURL(string: blogID),
             let objectID = context.persistentStoreCoordinator?.managedObjectIDForURIRepresentation(objectURL),
@@ -194,15 +150,6 @@
         {
             return nil
         }
-<<<<<<< HEAD
-        
-        return self.controllerWithBlog(blog)
-    }
-    
-    
-    // MARK: - Static Helpers
-    
-=======
 
         return self.controllerWithBlog(blog)
     }
@@ -210,25 +157,11 @@
 
     // MARK: - Static Helpers
 
->>>>>>> b6924ecf
     public class func controllerWithBlog(blog: Blog) -> PeopleViewController? {
         let storyboard = UIStoryboard(name: "People", bundle: nil)
         guard let viewController = storyboard.instantiateInitialViewController() as? PeopleViewController else {
             return nil
         }
-<<<<<<< HEAD
-        
-        viewController.blog = blog
-        viewController.restorationClass = self
-        
-        return viewController
-    }
-    
-    
-    
-    // MARK: - Constants
-    
-=======
 
         viewController.blog = blog
         viewController.restorationClass = self
@@ -240,7 +173,6 @@
 
     // MARK: - Constants
 
->>>>>>> b6924ecf
     private struct RestorationKeys {
         static let blog = "peopleBlogRestorationKey"
     }
