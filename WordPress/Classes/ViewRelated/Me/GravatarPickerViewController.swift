import Foundation
import WPMediaPicker
import WordPressComAnalytics


// Encapsulates all of the interactions required to capture a new Gravatar image, and resize it.
//
class GravatarPickerViewController : UIViewController, WPMediaPickerViewControllerDelegate
{
    // MARK: - Public Properties

    var onCompletion : (UIImage? -> Void)?


    // MARK: - View Lifecycle Methods

    override func viewDidLoad() {
        super.viewDidLoad()
        setupChildrenViewControllers()
    }


    // MARK: - WPMediaPickerViewControllerDelegate

    func mediaPickerController(picker: WPMediaPickerViewController, shouldShowAsset asset: WPMediaAsset) -> Bool {
        return asset.isKindOfClass(PHAsset)
    }

    func mediaPickerController(picker: WPMediaPickerViewController, didFinishPickingAssets assets: [AnyObject]) {
        // Export the UIImage Asset
        guard let asset = assets.first as? PHAsset else {
            onCompletion?(nil)
            return
        }

        asset.exportMaximumSizeImage { (image, info) in
            guard let rawGravatar = image else {
                self.onCompletion?(nil)
                return
            }
<<<<<<< HEAD
=======

>>>>>>> 27ca3d6d
            // Track
            WPAppAnalytics.track(.GravatarCropped)

            // Proceed Cropping
            let imageCropViewController = self.newImageCropViewController(rawGravatar)
            picker.showAfterViewController(imageCropViewController)
        }
    }

    func mediaPickerControllerDidCancel(picker: WPMediaPickerViewController) {
        onCompletion?(nil)
    }


    // MARK: - Private Methods

    // Instantiates a new MediaPickerViewController, and sets it up as a children ViewController.
    //
    private func setupChildrenViewControllers() {
        let pickerViewController = newMediaPickerViewController()

        pickerViewController.willMoveToParentViewController(self)
        pickerViewController.view.bounds = view.bounds
        view.addSubview(pickerViewController.view)
        addChildViewController(pickerViewController)
        pickerViewController.didMoveToParentViewController(self)
    }

    // Returns a new WPMediaPickerViewController instance.
    //
    private func newMediaPickerViewController() -> WPMediaPickerViewController {
        let pickerViewController = WPMediaPickerViewController()
        pickerViewController.delegate = self
        pickerViewController.showMostRecentFirst = true
        pickerViewController.allowMultipleSelection = false
        pickerViewController.filter = .Image

        return pickerViewController
    }

    // Returns a new ImageCropViewController instance.
    //
    private func newImageCropViewController(rawGravatar: UIImage) -> ImageCropViewController {
        let imageCropViewController = ImageCropViewController(image: rawGravatar)
        imageCropViewController.onCompletion = { [weak self] image in
            self?.onCompletion?(image)
            self?.dismissViewControllerAnimated(true, completion: nil)
        }

        return imageCropViewController
    }
}<|MERGE_RESOLUTION|>--- conflicted
+++ resolved
@@ -38,10 +38,7 @@
                 self.onCompletion?(nil)
                 return
             }
-<<<<<<< HEAD
-=======
 
->>>>>>> 27ca3d6d
             // Track
             WPAppAnalytics.track(.GravatarCropped)
 
