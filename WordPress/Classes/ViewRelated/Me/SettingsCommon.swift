import UIKit
<<<<<<< HEAD
import WordPressKit
=======
import CocoaLumberjack
>>>>>>> 0bec9399

protocol SettingsController: ImmuTableController {}

// MARK: - Actions
extension SettingsController {
    func insideNavigationController(_ generator: @escaping ImmuTableRowControllerGenerator) -> ImmuTableRowControllerGenerator {
        return { row in
            let controller = generator(row)
            let navigation = UINavigationController(rootViewController: controller)
            navigation.modalPresentationStyle = .formSheet
            return navigation
        }
    }

    func editText(_ changeType: @escaping AccountSettingsChangeWithString, hint: String? = nil, service: AccountSettingsService) -> (ImmuTableRow) -> SettingsTextViewController {
        return { row in
            let editableRow = row as! EditableTextRow
            return self.controllerForEditableText(editableRow, changeType: changeType, hint: hint, service: service)
        }
    }

    func editMultilineText(_ changeType: @escaping AccountSettingsChangeWithString, hint: String? = nil, service: AccountSettingsService) -> (ImmuTableRow) -> SettingsMultiTextViewController {
        return { row in
            let editableRow = row as! EditableTextRow
            return self.controllerForEditableMultilineText(editableRow, changeType: changeType, hint: hint, service: service)
        }
    }

    func editEmailAddress(_ changeType: @escaping AccountSettingsChangeWithString, hint: String? = nil, service: AccountSettingsService) -> (ImmuTableRow) -> SettingsTextViewController {
        return { row in
            let editableRow = row as! EditableTextRow
            let settingsViewController =  self.controllerForEditableText(editableRow, changeType: changeType, hint: hint, service: service)
            settingsViewController.mode = .email

            return settingsViewController
        }
    }

    func controllerForEditableText(_ row: EditableTextRow,
                                   changeType: @escaping AccountSettingsChangeWithString,
                                   hint: String? = nil,
                                   service: AccountSettingsService) -> SettingsTextViewController {
        let title = row.title
        let value = row.value

        let controller = SettingsTextViewController(text: value, placeholder: "\(title)...", hint: hint)

        controller.title = title
        controller.onValueChanged = {
            value in

            let change = changeType(value)
            service.saveChange(change)
            DDLogDebug("\(title) changed: \(value)")
        }

        return controller
    }

    func controllerForEditableMultilineText(_ row: EditableTextRow,
                                   changeType: @escaping AccountSettingsChangeWithString,
                                   hint: String? = nil,
                                   service: AccountSettingsService) -> SettingsMultiTextViewController {
        let title = row.title
        let value = row.value

        let controller = SettingsMultiTextViewController(text: value, placeholder: "\(title)...", hint: hint, isPassword: false)

        controller.title = title
        controller.onValueChanged = {
            value in

            let change = changeType(value)
            service.saveChange(change)
            DDLogDebug("\(title) changed: \(value)")
        }

        return controller
    }
}<|MERGE_RESOLUTION|>--- conflicted
+++ resolved
@@ -1,9 +1,6 @@
 import UIKit
-<<<<<<< HEAD
 import WordPressKit
-=======
 import CocoaLumberjack
->>>>>>> 0bec9399
 
 protocol SettingsController: ImmuTableController {}
 
