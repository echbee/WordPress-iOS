--- conflicted
+++ resolved
@@ -164,13 +164,8 @@
     private func configureSwitchCell(cell: SwitchTableViewCell, indexPath: NSIndexPath) {
         let row                 = rows[indexPath.row]
         
-<<<<<<< HEAD
         cell.name               = row.name
-        cell.isOn               = newValues[row.key] ?? (row.value ?? true)
-=======
-        cell.name               = settings?.localizedDescription(key!) ?? String()
-        cell.on                 = preferences?[key!] ?? true
->>>>>>> f2d2d1de
+        cell.on                 = newValues[row.key] ?? (row.value ?? true)
         cell.onChange           = { [weak self] (newValue: Bool) in
             self?.newValues[row.key] = newValue
         }
