--- conflicted
+++ resolved
@@ -123,10 +123,7 @@
     [super viewWillAppear:animated];
     [self checkCloseButton];
     self.resultsController.delegate = self; // Restore the delegate.
-<<<<<<< HEAD
-=======
     [self.resultsController performFetch:nil];
->>>>>>> c35c20eb
     self.editButtonItem.enabled = ([[self.resultsController fetchedObjects] count] > 0); // Disable if we have no blogs.
     [self.tableView reloadData];
 }
