--- conflicted
+++ resolved
@@ -78,21 +78,12 @@
 - (id)initWithPost:(AbstractPost *)post {
     self = [self initWithStyle:UITableViewStylePlain];
     if (self) {
-<<<<<<< HEAD
-        self.post = post;
+        _post = post;
         [[NSUserDefaults standardUserDefaults] setObject:post.blog.url forKey:EditPostViewControllerLastUsedBlogURL];
         [[NSUserDefaults standardUserDefaults] synchronize];
         
-        if (self.post.remoteStatus == AbstractPostRemoteStatusLocal) {
-            self.editMode = EditPostViewControllerModeNewPost;
-=======
-        _apost = aPost;
-        [[NSUserDefaults standardUserDefaults] setObject:aPost.blog.url forKey:EditPostViewControllerLastUsedBlogURL];
-        [[NSUserDefaults standardUserDefaults] synchronize];
-        
-        if (_apost.remoteStatus == AbstractPostRemoteStatusLocal) {
+        if (_post.remoteStatus == AbstractPostRemoteStatusLocal) {
             _editMode = EditPostViewControllerModeNewPost;
->>>>>>> 7a7dfafe
         } else {
             _editMode = EditPostViewControllerModeEditPost;
         }
@@ -685,10 +676,6 @@
     NSDictionary *titleTextAttributes;
     UIColor *color = updateEnabled ? [UIColor whiteColor] : [UIColor lightGrayColor];
     titleTextAttributes = @{NSFontAttributeName: [WPStyleGuide regularTextFont], NSForegroundColorAttributeName : color};
-<<<<<<< HEAD
-    
-=======
->>>>>>> 7a7dfafe
     [self.navigationItem.rightBarButtonItem setTitleTextAttributes:titleTextAttributes forState:UIControlStateNormal];
 }
 
