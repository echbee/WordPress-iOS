--- conflicted
+++ resolved
@@ -32,22 +32,19 @@
 #import "NotificationsManager.h"
 #import <DDFileLogger.h>
 #import <AFNetworking/AFNetworking.h>
-
-<<<<<<< HEAD
-@interface WordPressAppDelegate (Private) <CrashlyticsDelegate>
-
-=======
+#import "ContextManager.h"
+
 #if DEBUG
 #import "DDTTYLogger.h"
 #import "DDASLLogger.h"
 #endif
 
-@interface WordPressAppDelegate(PrivateHockeyApp) <BITHockeyManagerDelegate> {}
->>>>>>> 5619af47
-@end
-
 int ddLogLevel = LOG_LEVEL_INFO;
 NSInteger const UpdateCheckAlertViewTag = 102;
+
+@interface WordPressAppDelegate(PrivateHockeyApp) <BITHockeyManagerDelegate>
+@end
+
 
 @interface WordPressAppDelegate () <CrashlyticsDelegate, UIAlertViewDelegate>
 
@@ -55,10 +52,6 @@
 @property (nonatomic, strong) NotificationsViewController *notificationsViewController;
 @property (nonatomic, assign) UIBackgroundTaskIdentifier bgTask;
 @property (strong, nonatomic) DDFileLogger *fileLogger;
-
-@property (nonatomic, strong) NSManagedObjectContext *managedObjectContext;
-@property (nonatomic, strong) NSManagedObjectModel *managedObjectModel;
-@property (nonatomic, strong) NSPersistentStoreCoordinator *persistentStoreCoordinator;
 
 @end
 
@@ -98,29 +91,8 @@
     [self.window setFrame:bounds];
     [self.window setBounds:bounds]; // for good measure.
     
-<<<<<<< HEAD
-    NSString *appVersion = [[[NSBundle mainBundle] infoDictionary] objectForKey:@"CFBundleVersion"];
-    [[NSUserDefaults standardUserDefaults] setObject:appVersion forKey:@"version_preference"];
-    NSString *appUA = [NSString stringWithFormat:@"wp-iphone/%@ (%@ %@, %@) Mobile",
-                           appVersion,
-                           [[UIDevice currentDevice] systemName],
-                           [[UIDevice currentDevice] systemVersion],
-                           [[UIDevice currentDevice] model]
-                           ];
-    NSDictionary *dictionary = [[NSDictionary alloc] initWithObjectsAndKeys: appUA, @"UserAgent", defaultUA, @"DefaultUserAgent", appUA, @"AppUserAgent", nil];
-    [[NSUserDefaults standardUserDefaults] registerDefaults:dictionary];
-}
-
-- (void)setupReachability {
-#pragma clang diagnostic push
-#pragma clang diagnostic ignored "-Warc-retain-cycles"
-    // Set the wpcom availability to YES to avoid issues with lazy reachibility notifier
-    self.wpcomAvailable = YES;
-    // Same for general internet connection
-    self.connectionAvailable = YES;
-=======
     self.window.backgroundColor = [UIColor blackColor];
-    self.window.rootViewController = [self createTabBarController];
+    self.window.rootViewController = self.tabBarController;
     [self.window makeKeyAndVisible];
     
     [self showWelcomeScreenIfNeeded];
@@ -135,7 +107,6 @@
 	
 	// another notification message came from comments --> CommentUploadFailed
 	[[NSNotificationCenter defaultCenter] addObserver:self selector:@selector(showNotificationErrorAlert:) name:@"CommentUploadFailed" object:nil];
->>>>>>> 5619af47
 
     // another notification message came from WPWebViewController
 	[[NSNotificationCenter defaultCenter] addObserver:self selector:@selector(showNotificationErrorAlert:) name:@"OpenWebPageFailed" object:nil];
@@ -203,33 +174,7 @@
 
     return NO;
 }
-    
-- (void)configureHockeySDK {
-#ifndef INTERNAL_BUILD
-    return;
-#endif
-    [[BITHockeyManager sharedHockeyManager] configureWithIdentifier:[WordPressComApiCredentials hockeyappAppId]
-                                                           delegate:self];
-    [[BITHockeyManager sharedHockeyManager].authenticator setIdentificationType:BITAuthenticatorIdentificationTypeDevice];
-    [[BITHockeyManager sharedHockeyManager] startManager];
-    [[BITHockeyManager sharedHockeyManager].authenticator authenticateInstallation];
-}
-
-<<<<<<< HEAD
-- (void)setCommonCrashlyticsParameters
-{
-    [Crashlytics setObjectValue:[NSNumber numberWithBool:[[WordPressComApi sharedApi] hasCredentials]] forKey:@"logged_in"];
-    [Crashlytics setObjectValue:@([[WordPressComApi sharedApi] hasCredentials]) forKey:@"connected_to_dotcom"];
-    [Crashlytics setObjectValue:@([Blog countWithContext:[[ContextManager sharedInstance] mainContext]]) forKey:@"number_of_blogs"];
-}
-
-- (BOOL)noBlogsAndNoWordPressDotComAccount {
-    NSError *error;
-    NSFetchRequest *fetchRequest = [NSFetchRequest fetchRequestWithEntityName:@"Blog"];
-    NSManagedObjectContext *moc = [[ContextManager sharedInstance] mainContext];
-    NSUInteger blogs = [moc countForFetchRequest:fetchRequest error:&error];
-    return blogs == 0 && ![WPAccount defaultWordPressComAccount];
-=======
+
 - (void)applicationWillTerminate:(UIApplication *)application {
     DDLogInfo(@"%@ %@", self, NSStringFromSelector(_cmd));
     
@@ -261,18 +206,11 @@
             }
         });
     }];
-
-    NSError *error = nil;
-    if (![self.managedObjectContext save:&error]) {
-        DDLogError(@"Unresolved Core Data Save error %@, %@", error, [error userInfo]);
-        exit(-1);
-    }
 }
 
 - (void)applicationWillEnterForeground:(UIApplication *)application
 {
     [WPMobileStats resumeSession];
->>>>>>> 5619af47
 }
 
 - (void)applicationWillResignActive:(UIApplication *)application {
@@ -289,76 +227,7 @@
     [[WordPressComApi sharedApi] syncPushNotificationInfo];
 }
 
-<<<<<<< HEAD
-- (BOOL)application:(UIApplication *)application didFinishLaunchingWithOptions:(NSDictionary *)launchOptions {
-    UIDevice *device = [UIDevice currentDevice];
-    NSInteger crashCount = [[NSUserDefaults standardUserDefaults] integerForKey:@"crashCount"];
-
-    [self configureCrashlytics];
-    [self configureLogging];
-
-    NSArray *languages = [[NSUserDefaults standardUserDefaults] objectForKey:@"AppleLanguages"];
-    NSString *currentLanguage = [languages objectAtIndex:0];
-    BOOL extraDebug = [[NSUserDefaults standardUserDefaults] boolForKey:@"extra_debug"];
-    
-    DDLogInfo(@"===========================================================================");
-	DDLogInfo(@"Launching WordPress for iOS %@...", [[NSBundle mainBundle] objectForInfoDictionaryKey:@"CFBundleVersion"]);
-    DDLogInfo(@"Crash count:       %d", crashCount);
-#ifdef DEBUG
-    DDLogInfo(@"Debug mode:  Debug");
-#else
-    DDLogInfo(@"Debug mode:  Production");
-#endif
-    DDLogInfo(@"Extra debug: %@", extraDebug ? @"YES" : @"NO");
-    DDLogInfo(@"Device model: %@ (%@)", [UIDeviceHardware platformString], [UIDeviceHardware platform]);
-    DDLogInfo(@"OS:        %@ %@", [device systemName], [device systemVersion]);
-    DDLogInfo(@"Language:  %@", currentLanguage);
-    DDLogInfo(@"UDID:      %@", [device wordpressIdentifier]);
-    DDLogInfo(@"APN token: %@", [[NSUserDefaults standardUserDefaults] objectForKey:kApnsDeviceTokenPrefKey]);
-    DDLogInfo(@"===========================================================================");
-
-    [self setupUserAgent];
-    [WPMobileStats initializeStats];
-    [[GPPSignIn sharedInstance] setClientID:[WordPressComApiCredentials googlePlusClientId]];
-
-    if([[NSUserDefaults standardUserDefaults] objectForKey:@"wpcom_authenticated_flag"] != nil) {
-        NSString *tempIsAuthenticated = (NSString *)[[NSUserDefaults standardUserDefaults] objectForKey:@"wpcom_authenticated_flag"];
-        if([tempIsAuthenticated isEqualToString:@"1"])
-            self.isWPcomAuthenticated = YES;
-    }
-
-	// Set current directory for WordPress app
-	NSFileManager *fileManager = [NSFileManager defaultManager];
-	NSArray *paths = NSSearchPathForDirectoriesInDomains(NSDocumentDirectory, NSUserDomainMask, YES);
-	NSString *currentDirectoryPath = [[paths objectAtIndex:0] stringByAppendingPathComponent:@"wordpress"];
-
-	BOOL isDir;
-
-	if (![fileManager fileExistsAtPath:currentDirectoryPath isDirectory:&isDir] || !isDir) {
-		[fileManager createDirectoryAtPath:currentDirectoryPath withIntermediateDirectories:YES attributes:nil error:nil];
-	}
-	// set the current dir
-	[fileManager changeCurrentDirectoryPath:currentDirectoryPath];
-    
-    [[AFNetworkActivityIndicatorManager sharedManager] setEnabled:YES];
-    [self setupReachability];
-	
-	[self toggleExtraDebuggingIfNeeded];
-
-	// Stats use core data, so run them after initialization
-	[self checkIfStatsShouldRun];
-    
-    [self checkIfFeedbackShouldBeEnabled];
-
-	// Clean media files asynchronously
-    // dispatch_async feels a bit faster than performSelectorOnBackground:
-    // and we're trying to launch the app as fast as possible
-    dispatch_async(dispatch_get_global_queue(DISPATCH_QUEUE_PRIORITY_BACKGROUND, 0), ^(void) {
-        [self cleanUnusedMediaFileFromTmpDir];
-    });
-=======
 #pragma mark - Push Notification delegate
->>>>>>> 5619af47
 
 - (void)application:(UIApplication *)application didRegisterForRemoteNotificationsWithDeviceToken:(NSData *)deviceToken {
 	[NotificationsManager registerDeviceToken:deviceToken];
@@ -398,7 +267,7 @@
 }
 
 - (BOOL)noBlogsAndNoWordPressDotComAccount {
-    NSInteger blogCount = [Blog countWithContext:[WordPressAppDelegate sharedWordPressApplicationDelegate].managedObjectContext];
+    NSInteger blogCount = [Blog countWithContext:[[ContextManager sharedInstance] mainContext]];
     return blogCount == 0 && ![WPAccount defaultWordPressComAccount];
 }
 
@@ -424,53 +293,15 @@
 
 #pragma mark - Tab bar setup
 
-- (UITabBarController *)createTabBarController {
-    UITabBarController *tabBarController = [[UITabBarController alloc] init];
-    
-    if ([tabBarController.tabBar respondsToSelector:@selector(setTranslucent:)]) {
-        [tabBarController.tabBar setTranslucent:NO];
-    }
-    
-<<<<<<< HEAD
-    if ([app respondsToSelector:@selector(beginBackgroundTaskWithExpirationHandler:)]) {
-        bgTask = [app beginBackgroundTaskWithExpirationHandler:^{
-            // Synchronize the cleanup call on the main thread in case
-            // the task actually finishes at around the same time.
-            dispatch_async(dispatch_get_main_queue(), ^{
-                if (bgTask != UIBackgroundTaskInvalid)
-                {
-                    [app endBackgroundTask:bgTask];
-                    bgTask = UIBackgroundTaskInvalid;
-                }
-            });
-        }];
-    }
-}
-
-- (void)applicationWillEnterForeground:(UIApplication *)application
-{
-    [WPMobileStats resumeSession];
-}
-
-- (void)applicationWillResignActive:(UIApplication *)application {
-    DDLogInfo(@"%@ %@", self, NSStringFromSelector(_cmd));    
-  
-    if (passwordAlertRunning && passwordTextField != nil) {
-        [passwordTextField resignFirstResponder];
-    } else {
-        [[NSNotificationCenter defaultCenter] postNotificationName:@"DismissAlertViewKeyboard" object:nil];
-    }
-}
-
-- (void)applicationDidBecomeActive:(UIApplication *)application {
-    DDLogInfo(@"%@ %@", self, NSStringFromSelector(_cmd));
-=======
+- (UITabBarController *)tabBarController {
+    _tabBarController = [[UITabBarController alloc] init];
+    [_tabBarController.tabBar setTranslucent:NO];
+
     self.readerPostsViewController = [[ReaderPostsViewController alloc] init];
     UINavigationController *readerNavigationController = [[UINavigationController alloc] initWithRootViewController:self.readerPostsViewController];
     readerNavigationController.navigationBar.translucent = NO;
     readerNavigationController.tabBarItem.image = [UIImage imageNamed:@"icon-tab-reader"];
     self.readerPostsViewController.title = @"Reader";
->>>>>>> 5619af47
     
     self.notificationsViewController = [[NotificationsViewController alloc] init];
     UINavigationController *notificationsNavigationController = [[UINavigationController alloc] initWithRootViewController:self.notificationsViewController];
@@ -483,11 +314,11 @@
     blogListNavigationController.navigationBar.translucent = NO;
     blogListNavigationController.tabBarItem.image = [UIImage imageNamed:@"icon-tab-blogs"];
     blogListViewController.title = @"My Blogs";
-    tabBarController.viewControllers = [NSArray arrayWithObjects:blogListNavigationController, readerNavigationController, notificationsNavigationController, nil];
-    
-    [tabBarController setSelectedViewController:readerNavigationController];
-    
-    return tabBarController;
+    _tabBarController.viewControllers = [NSArray arrayWithObjects:blogListNavigationController, readerNavigationController, notificationsNavigationController, nil];
+    
+    [_tabBarController setSelectedViewController:readerNavigationController];
+    
+    return _tabBarController;
 }
 
 - (void)showNotificationsTab {
@@ -583,151 +414,6 @@
 	}
 }
 
-
-<<<<<<< HEAD
-=======
-#pragma mark - Core Data stack
-
-- (NSManagedObjectContext *)managedObjectContext {
-    if (_managedObjectContext != nil) {
-        return _managedObjectContext;
-    }
-    
-    NSPersistentStoreCoordinator *coordinator = [self persistentStoreCoordinator];
-    if (coordinator != nil) {
-        _managedObjectContext = [[NSManagedObjectContext alloc] initWithConcurrencyType:NSMainQueueConcurrencyType];
-        [_managedObjectContext setPersistentStoreCoordinator:coordinator];
-    }
-    return _managedObjectContext;
-}
-
-- (NSManagedObjectModel *)managedObjectModel {
-    if (_managedObjectModel != nil) {
-        return _managedObjectModel;
-    }
-    NSString *modelPath = [[NSBundle mainBundle] pathForResource:@"WordPress" ofType:@"momd"];
-    NSURL *modelURL = [NSURL fileURLWithPath:modelPath];
-    _managedObjectModel = [[NSManagedObjectModel alloc] initWithContentsOfURL:modelURL];    
-    return _managedObjectModel;
-}
-
-- (NSPersistentStoreCoordinator *)persistentStoreCoordinator {
-    
-    if (_persistentStoreCoordinator != nil) {
-        return _persistentStoreCoordinator;
-    }
-    
-    NSURL *storeURL = [NSURL fileURLWithPath: [[self applicationDocumentsDirectory] stringByAppendingPathComponent: @"WordPress.sqlite"]];
-	
-	// This is important for automatic version migration. Leave it here!
-	NSDictionary *options = [NSDictionary dictionaryWithObjectsAndKeys:
-							 [NSNumber numberWithBool:YES], NSInferMappingModelAutomaticallyOption,
-							 [NSNumber numberWithBool:YES], NSMigratePersistentStoresAutomaticallyOption, nil];
-	
-	NSError *error = nil;
-	
-// The following conditional code is meant to test the detection of mapping model for migrations
-// It should remain disabled unless you are debugging why migrations aren't run
-#if FALSE
-	DDLogInfo(@"Debugging migration detection");
-	NSDictionary *sourceMetadata = [NSPersistentStoreCoordinator metadataForPersistentStoreOfType:NSSQLiteStoreType
-																							  URL:storeURL
-																							error:&error];
-	if (sourceMetadata == nil) {
-		DDLogInfo(@"Can't find source persistent store");
-	} else {
-		DDLogInfo(@"Source store: %@", sourceMetadata);
-	}
-	NSManagedObjectModel *destinationModel = [self managedObjectModel];
-	BOOL pscCompatibile = [destinationModel
-						   isConfiguration:nil
-						   compatibleWithStoreMetadata:sourceMetadata];
-	if (pscCompatibile) {
-		DDLogInfo(@"No migration needed");
-	} else {
-		DDLogInfo(@"Migration needed");
-	}
-	NSManagedObjectModel *sourceModel = [NSManagedObjectModel mergedModelFromBundles:nil forStoreMetadata:sourceMetadata];
-	if (sourceModel != nil) {
-		DDLogInfo(@"source model found");
-	} else {
-		DDLogInfo(@"source model not found");
-	}
-
-	NSMigrationManager *manager = [[NSMigrationManager alloc] initWithSourceModel:sourceModel
-																 destinationModel:destinationModel];
-	NSMappingModel *mappingModel = [NSMappingModel mappingModelFromBundles:[NSArray arrayWithObject:[NSBundle mainBundle]]
-															forSourceModel:sourceModel
-														  destinationModel:destinationModel];
-	if (mappingModel != nil) {
-		DDLogInfo(@"mapping model found");
-	} else {
-		DDLogInfo(@"mapping model not found");
-	}
-
-	if (NO) {
-		BOOL migrates = [manager migrateStoreFromURL:storeURL
-												type:NSSQLiteStoreType
-											 options:nil
-									withMappingModel:mappingModel
-									toDestinationURL:storeURL
-									 destinationType:NSSQLiteStoreType
-								  destinationOptions:nil
-											   error:&error];
-
-		if (migrates) {
-			DDLogInfo(@"migration went OK");
-		} else {
-			DDLogInfo(@"migration failed: %@", [error localizedDescription]);
-		}
-	}
-	
-	DDLogInfo(@"End of debugging migration detection");
-#endif
-    _persistentStoreCoordinator = [[NSPersistentStoreCoordinator alloc] initWithManagedObjectModel:[self managedObjectModel]];
-    if (![_persistentStoreCoordinator addPersistentStoreWithType:NSSQLiteStoreType configuration:nil URL:storeURL options:options error:&error]) {
-		DDLogError(@"Error opening the database. %@\nDeleting the file and trying again", error);
-#ifdef CORE_DATA_MIGRATION_DEBUG
-		// Don't delete the database on debug builds
-		// Makes migration debugging less of a pain
-		abort();
-#endif
-
-        // make a backup of the old database
-        [[NSFileManager defaultManager] copyItemAtPath:storeURL.path toPath:[storeURL.path stringByAppendingString:@"~"] error:&error];
-        // delete the sqlite file and try again
-		[[NSFileManager defaultManager] removeItemAtPath:storeURL.path error:nil];
-		if (![_persistentStoreCoordinator addPersistentStoreWithType:NSSQLiteStoreType configuration:nil URL:storeURL options:nil error:&error]) {
-			DDLogError(@"Unresolved error %@, %@", error, [error userInfo]);
-			abort();
-		}
-
-        // If everything went wrong and we lost the DB, we sign out and simulate a fresh install
-        // It's equally annoying, but it's more confusing to stay logged in to the reader having lost all the blogs in the app
-        [[WordPressComApi sharedApi] signOut];
-    } else {
-		// If there are no blogs and blogs.archive still exists, force import of blogs
-		NSFileManager *fileManager = [NSFileManager defaultManager];
-		NSArray *paths = NSSearchPathForDirectoriesInDomains(NSDocumentDirectory, NSUserDomainMask, YES);
-		NSString *currentDirectoryPath = [[paths objectAtIndex:0] stringByAppendingPathComponent:@"wordpress"];
-		NSString *blogsArchiveFilePath = [currentDirectoryPath stringByAppendingPathComponent:@"blogs.archive"];
-		if ([fileManager fileExistsAtPath:blogsArchiveFilePath]) {
-			NSManagedObjectContext *destMOC = [[NSManagedObjectContext alloc] init];
-			[destMOC setPersistentStoreCoordinator:_persistentStoreCoordinator];
-
-			MigrateBlogsFromFiles *blogMigrator = [[MigrateBlogsFromFiles alloc] init];
-			[blogMigrator forceBlogsMigrationInContext:destMOC error:&error];
-			if (![destMOC save:&error]) {
-				DDLogError(@"Error saving blogs-only migration: %@", error);
-			}
-			[fileManager removeItemAtPath:blogsArchiveFilePath error:&error];
-		}
-	}
-    
-    return _persistentStoreCoordinator;
-}
-
-
 #pragma mark - Application directories
 
 - (NSString *)applicationDocumentsDirectory {
@@ -790,7 +476,7 @@
 	 */
 	NSDictionary *info = [[NSBundle mainBundle] infoDictionary];
 	NSLocale *locale = [NSLocale currentLocale];
-	NSInteger blogCount = [Blog countWithContext:[self managedObjectContext]];
+	NSInteger blogCount = [Blog countWithContext:[[ContextManager sharedInstance] mainContext]];
     NSDictionary *parameters = @{@"device_uuid": [[UIDevice currentDevice] wordpressIdentifier],
                                  @"app_version": [[info objectForKey:@"CFBundleVersion"] stringByUrlEncoding],
                                  @"language": [[locale objectForKey: NSLocaleIdentifier] stringByUrlEncoding],
@@ -901,7 +587,7 @@
 {
     [Crashlytics setObjectValue:[NSNumber numberWithBool:[[WordPressComApi sharedApi] hasCredentials]] forKey:@"logged_in"];
     [Crashlytics setObjectValue:@([[WordPressComApi sharedApi] hasCredentials]) forKey:@"connected_to_dotcom"];
-    [Crashlytics setObjectValue:@([Blog countWithContext:[self managedObjectContext]]) forKey:@"number_of_blogs"];
+    [Crashlytics setObjectValue:@([Blog countWithContext:[[ContextManager sharedInstance] mainContext]]) forKey:@"number_of_blogs"];
 }
 
 
@@ -909,53 +595,54 @@
 
 - (void)cleanUnusedMediaFileFromTmpDir {
     DDLogInfo(@"%@ %@", self, NSStringFromSelector(_cmd));
-    NSMutableArray *mediaToKeep = [NSMutableArray array];
-
-    NSError *error = nil;
-    NSManagedObjectContext *context = [[NSManagedObjectContext alloc] init];
-    [context setUndoManager:nil];
-    [context setPersistentStoreCoordinator:self.persistentStoreCoordinator];
-    NSFetchRequest *fetchRequest = [[NSFetchRequest alloc] init];
-    [fetchRequest setEntity:[NSEntityDescription entityForName:@"Media" inManagedObjectContext:context]];
-    NSPredicate *predicate = [NSPredicate predicateWithFormat:@"ANY posts.blog != NULL AND remoteStatusNumber <> %@", @(MediaRemoteStatusSync)];
-    [fetchRequest setPredicate:predicate];
-    NSArray *mediaObjectsToKeep = [context executeFetchRequest:fetchRequest error:&error];
-    if (error != nil) {
-        DDLogError(@"Error cleaning up tmp files: %@", [error localizedDescription]);
-    }
-    //get a references to media files linked in a post
-    DDLogInfo(@"%i media items to check for cleanup", [mediaObjectsToKeep count]);
-    for (Media *media in mediaObjectsToKeep) {
-        [mediaToKeep addObject:media.localURL];
-    }
-    
-    //searches for jpg files within the app temp file
-    NSFileManager *fileManager = [NSFileManager defaultManager];
-    NSArray *paths = NSSearchPathForDirectoriesInDomains(NSDocumentDirectory, NSUserDomainMask, YES);
-    NSString *documentsDirectory = [paths objectAtIndex:0];
-    NSArray *contentsOfDir = [fileManager contentsOfDirectoryAtPath:documentsDirectory error:NULL];
-    
-    NSError *regexpError = NULL;
-    NSRegularExpression *jpeg = [NSRegularExpression regularExpressionWithPattern:@".jpg$" options:NSRegularExpressionCaseInsensitive error:&regexpError];
-    
-    for (NSString *currentPath in contentsOfDir) {
-        if([jpeg numberOfMatchesInString:currentPath options:0 range:NSMakeRange(0, [currentPath length])] > 0) {
-            NSString *filepath = [documentsDirectory stringByAppendingPathComponent:currentPath];
-            
-            BOOL keep = NO;
-            //if the file is not referenced in any post we can delete it
-            for (NSString *currentMediaToKeepPath in mediaToKeep) {
-                if([currentMediaToKeepPath isEqualToString:filepath]) {
-                    keep = YES;
-                    break;
+
+    NSManagedObjectContext *context = [[ContextManager sharedInstance] backgroundContext];
+    [context performBlock:^{
+        NSError *error;
+        NSMutableArray *mediaToKeep = [NSMutableArray array];
+        
+        NSFetchRequest *fetchRequest = [[NSFetchRequest alloc] init];
+        [fetchRequest setEntity:[NSEntityDescription entityForName:@"Media" inManagedObjectContext:context]];
+        NSPredicate *predicate = [NSPredicate predicateWithFormat:@"ANY posts.blog != NULL AND remoteStatusNumber <> %@", @(MediaRemoteStatusSync)];
+        [fetchRequest setPredicate:predicate];
+        NSArray *mediaObjectsToKeep = [context executeFetchRequest:fetchRequest error:&error];
+        if (error != nil) {
+            DDLogError(@"Error cleaning up tmp files: %@", [error localizedDescription]);
+        }
+        //get a references to media files linked in a post
+        DDLogInfo(@"%i media items to check for cleanup", [mediaObjectsToKeep count]);
+        for (Media *media in mediaObjectsToKeep) {
+            [mediaToKeep addObject:media.localURL];
+        }
+        
+        //searches for jpg files within the app temp file
+        NSFileManager *fileManager = [NSFileManager defaultManager];
+        NSArray *paths = NSSearchPathForDirectoriesInDomains(NSDocumentDirectory, NSUserDomainMask, YES);
+        NSString *documentsDirectory = [paths objectAtIndex:0];
+        NSArray *contentsOfDir = [fileManager contentsOfDirectoryAtPath:documentsDirectory error:NULL];
+        
+        NSError *regexpError = NULL;
+        NSRegularExpression *jpeg = [NSRegularExpression regularExpressionWithPattern:@".jpg$" options:NSRegularExpressionCaseInsensitive error:&regexpError];
+        
+        for (NSString *currentPath in contentsOfDir) {
+            if([jpeg numberOfMatchesInString:currentPath options:0 range:NSMakeRange(0, [currentPath length])] > 0) {
+                NSString *filepath = [documentsDirectory stringByAppendingPathComponent:currentPath];
+                
+                BOOL keep = NO;
+                //if the file is not referenced in any post we can delete it
+                for (NSString *currentMediaToKeepPath in mediaToKeep) {
+                    if([currentMediaToKeepPath isEqualToString:filepath]) {
+                        keep = YES;
+                        break;
+                    }
+                }
+                
+                if(keep == NO) {
+                    [fileManager removeItemAtPath:filepath error:NULL];
                 }
             }
-            
-            if(keep == NO) {
-                [fileManager removeItemAtPath:filepath error:NULL];
-            }
-        }
-    }
+        }
+    }];
 }
 
 
@@ -995,7 +682,6 @@
     DDLogVerbose(@"User-Agent set to: %@", ua);
 }
 
->>>>>>> 5619af47
 - (NSString *)applicationUserAgent {
     return [[NSUserDefaults standardUserDefaults] objectForKey:@"UserAgent"];
 }
@@ -1082,70 +768,9 @@
 		[[NSUserDefaults standardUserDefaults] setObject:@"1" forKey:@"wpcom_authenticated_flag"];
 	} else {
 		[[NSUserDefaults standardUserDefaults] setObject:@"0" forKey:@"wpcom_authenticated_flag"];
-<<<<<<< HEAD
-}
-
-
-- (void)checkIfStatsShouldRun {
-    if (NO) { // Switch this to YES to debug stats/update check
-        [self runStats];
-        return;
-=======
->>>>>>> 5619af47
-    }
-}
-
-<<<<<<< HEAD
-- (void)runStats {
-	//generate and post the stats data
-	/*
-	 - device_uuid – A unique identifier to the iPhone/iPod that the app is installed on.
-	 - app_version – the version number of the WP iPhone app
-	 - language – language setting for the device. What does that look like? Is it EN or English?
-	 - os_version – the version of the iPhone/iPod OS for the device
-	 - num_blogs – number of blogs configured in the WP iPhone app
-	 - device_model - kind of device on which the WP iPhone app is installed
-	 */
-	
-	NSString *deviceModel = [[UIDeviceHardware platform] stringByUrlEncoding];
-	NSString *deviceuuid = [[UIDevice currentDevice] wordpressIdentifier];
-	NSDictionary *info = [[NSBundle mainBundle] infoDictionary];
-	NSString *appversion = [[info objectForKey:@"CFBundleVersion"] stringByUrlEncoding];
-	NSLocale *locale = [NSLocale currentLocale];
-	NSString *language = [[locale objectForKey: NSLocaleIdentifier] stringByUrlEncoding];
-	NSString *osversion = [[[UIDevice currentDevice] systemVersion] stringByUrlEncoding];
-	int num_blogs = [Blog countWithContext:[[ContextManager sharedInstance] mainContext]];
-	NSString *numblogs = [[NSString stringWithFormat:@"%d", num_blogs] stringByUrlEncoding];
-	
-	//handle data coming back
-	statsData = [[NSMutableData alloc] init];
-	
-	NSMutableURLRequest *theRequest=[NSMutableURLRequest requestWithURL:[NSURL URLWithString:@"http://api.wordpress.org/iphoneapp/update-check/1.0/"]
-															cachePolicy:NSURLRequestUseProtocolCachePolicy
-														timeoutInterval:30.0];
-	
-	[theRequest setHTTPMethod:@"POST"];
-	[theRequest addValue:@"application/x-www-form-urlencoded" forHTTPHeaderField: @"Content-Type"];
-	//create the body
-	NSMutableData *postBody = [NSMutableData data];
-	
-	[postBody appendData:[[NSString stringWithFormat:@"device_uuid=%@&app_version=%@&language=%@&os_version=%@&num_blogs=%@&device_model=%@",
-						   deviceuuid,
-						   appversion,
-						   language,
-						   osversion,
-						   numblogs,
-						   deviceModel] dataUsingEncoding:NSUTF8StringEncoding]];
-	
-	//NSString *htmlStr = [[[NSString alloc] initWithData:postBody encoding:NSUTF8StringEncoding] autorelease];
-	[theRequest setHTTPBody:postBody];
-	
-	NSURLConnection *conn = [[NSURLConnection alloc] initWithRequest:theRequest delegate:self];
-	if(conn){
-		// This is just to keep Analyzer from complaining.
-	}
-=======
->>>>>>> 5619af47
+    }
+}
+
 
 #pragma mark - Keychain
 
@@ -1241,59 +866,6 @@
     DDLogInfo(@"===========================================================================");
 }
 
-<<<<<<< HEAD
-- (void)cleanUnusedMediaFileFromTmpDir {
-    DDLogInfo(@"%@ %@", self, NSStringFromSelector(_cmd));
-
-    NSManagedObjectContext *context = [[ContextManager sharedInstance] newDerivedContext];
-    [context performBlock:^{
-        NSError *error;
-        NSMutableArray *mediaToKeep = [NSMutableArray array];
-        
-        NSFetchRequest *fetchRequest = [[NSFetchRequest alloc] init];
-        [fetchRequest setEntity:[NSEntityDescription entityForName:@"Media" inManagedObjectContext:context]];
-        NSPredicate *predicate = [NSPredicate predicateWithFormat:@"ANY posts.blog != NULL AND remoteStatusNumber <> %@", @(MediaRemoteStatusSync)];
-        [fetchRequest setPredicate:predicate];
-        NSArray *mediaObjectsToKeep = [context executeFetchRequest:fetchRequest error:&error];
-        if (error != nil) {
-            DDLogError(@"Error cleaning up tmp files: %@", [error localizedDescription]);
-        }
-        //get a references to media files linked in a post
-        DDLogInfo(@"%i media items to check for cleanup", [mediaObjectsToKeep count]);
-        for (Media *media in mediaObjectsToKeep) {
-            [mediaToKeep addObject:media.localURL];
-        }
-        
-        //searches for jpg files within the app temp file
-        NSFileManager *fileManager = [NSFileManager defaultManager];
-        NSArray *paths = NSSearchPathForDirectoriesInDomains(NSDocumentDirectory, NSUserDomainMask, YES);
-        NSString *documentsDirectory = [paths objectAtIndex:0];
-        NSArray *contentsOfDir = [fileManager contentsOfDirectoryAtPath:documentsDirectory error:NULL];
-        
-        NSError *regexpError = NULL;
-        NSRegularExpression *jpeg = [NSRegularExpression regularExpressionWithPattern:@".jpg$" options:NSRegularExpressionCaseInsensitive error:&regexpError];
-        
-        for (NSString *currentPath in contentsOfDir) {
-            if([jpeg numberOfMatchesInString:currentPath options:0 range:NSMakeRange(0, [currentPath length])] > 0) {
-                NSString *filepath = [documentsDirectory stringByAppendingPathComponent:currentPath];
-                
-                BOOL keep = NO;
-                //if the file is not referenced in any post we can delete it
-                for (NSString *currentMediaToKeepPath in mediaToKeep) {
-                    if([currentMediaToKeepPath isEqualToString:filepath]) {
-                        keep = YES;
-                        break;
-                    }
-                }
-                
-                if(keep == NO) {
-                    [fileManager removeItemAtPath:filepath error:NULL];
-                }
-            }
-        }
-
-    }];
-=======
 - (void)removeCredentialsForDebug {
 #if DEBUG
     /*
@@ -1347,7 +919,6 @@
     _fileLogger.logFileManager.maximumNumberOfLogFiles = 7;
     [DDLog addLogger:_fileLogger];
     return _fileLogger;
->>>>>>> 5619af47
 }
 
 - (void)toggleExtraDebuggingIfNeeded {
@@ -1392,268 +963,4 @@
 	[self toggleExtraDebuggingIfNeeded];
 }
 
-<<<<<<< HEAD
-- (void)showNotificationsTab {
-    NSInteger notificationsTabIndex = [[self.tabBarController viewControllers] indexOfObject:self.notificationsViewController.navigationController];
-    [self.tabBarController setSelectedIndex:notificationsTabIndex];
-}
-
-
-#pragma mark - Push Notification delegate
-
-- (void)application:(UIApplication *)application didRegisterForRemoteNotificationsWithDeviceToken:(NSData *)deviceToken {
-	// Send the deviceToken to our server...
-	NSString *myToken = [[[[deviceToken description]
-					 stringByReplacingOccurrencesOfString: @"<" withString: @""]
-					stringByReplacingOccurrencesOfString: @">" withString: @""]
-				   stringByReplacingOccurrencesOfString: @" " withString: @""];
-
-    DDLogInfo(@"Device token received in didRegisterForRemoteNotificationsWithDeviceToken: %@", myToken);
-    
-	// Store the token
-    NSString *previousToken = [[NSUserDefaults standardUserDefaults] objectForKey:kApnsDeviceTokenPrefKey];
-    if (![previousToken isEqualToString:myToken]) {
-         DDLogInfo(@"Device Token has changed! OLD Value %@, NEW value %@", previousToken, myToken);
-        [[NSUserDefaults standardUserDefaults] setObject:myToken forKey:kApnsDeviceTokenPrefKey];
-        [[WordPressComApi sharedApi] syncPushNotificationInfo]; //synch info again since the device token has changed.
-    }
-
-}
-
-- (void)application:(UIApplication *)application didFailToRegisterForRemoteNotificationsWithError:(NSError *)error {
-	DDLogError(@"Failed to register for push notifications: %@", error);
-    [[NSUserDefaults standardUserDefaults] removeObjectForKey:kApnsDeviceTokenPrefKey];
-}
-
-- (void)application:(UIApplication *)application didReceiveRemoteNotification:(NSDictionary *)userInfo {
-    WPFLogMethod();
-    
-    [self handleNotification:userInfo forState:application.applicationState completionHandler:nil];
-}
-
-- (void)application:(UIApplication *)application didReceiveRemoteNotification:(NSDictionary *)userInfo fetchCompletionHandler:(void (^)(UIBackgroundFetchResult))completionHandler {
-    WPFLogMethod();
-    
-    [self handleNotification:userInfo forState:[UIApplication sharedApplication].applicationState completionHandler:completionHandler];
-}
-
-- (void)handleNotification:(NSDictionary*)userInfo forState:(UIApplicationState)state completionHandler:(void (^)(UIBackgroundFetchResult))completionHandler {
-    
-    DDLogInfo(@"Received push notification:\nPayload: %@\nCurrent Application state: %d", userInfo, state);
-    
-    switch (state) {
-        case UIApplicationStateActive:
-            [[WordPressComApi sharedApi] checkForNewUnseenNotifications];
-            [[WordPressComApi sharedApi] syncPushNotificationInfo];
-            break;
-            
-        case UIApplicationStateInactive:
-            _hasRecordedApplicationOpenedEvent = YES;
-            [WPMobileStats trackEventForSelfHostedAndWPCom:StatsEventAppOpenedDueToPushNotification];
-
-            [self openNotificationScreenWithOptions:userInfo];
-            break;
-            
-        case UIApplicationStateBackground:
-            _hasRecordedApplicationOpenedEvent = YES;
-            [WPMobileStats trackEventForSelfHostedAndWPCom:StatsEventAppOpenedDueToPushNotification];
-
-            [self openNotificationScreenWithOptions:userInfo];
-            
-            if (completionHandler) {
-                [Note getNewNotificationswithContext:[[ContextManager sharedInstance] mainContext] success:^(BOOL hasNewNotes) {
-                    DDLogInfo(@"notification fetch completion handler completed with new notes: %@", hasNewNotes ? @"YES" : @"NO");
-                    if (hasNewNotes) {
-                        completionHandler(UIBackgroundFetchResultNewData);
-                    } else {
-                        completionHandler(UIBackgroundFetchResultNewData);
-                    }
-                } failure:^(NSError *error) {
-                    DDLogError(@"notification fetch completion handler failed with error: %@", error);
-                    completionHandler(UIBackgroundFetchResultFailed);
-                }];
-            }
-            break;
-        default:
-            break;
-    }
-}
-
-- (void)registerForPushNotifications {
-    if (isWPcomAuthenticated) {
-        [[UIApplication sharedApplication]
-         registerForRemoteNotificationTypes:(UIRemoteNotificationTypeBadge |
-                                             UIRemoteNotificationTypeSound |
-                                             UIRemoteNotificationTypeAlert)];
-    }
-}
-
-- (void)unregisterApnsToken {
-    NSString *token = [[NSUserDefaults standardUserDefaults] objectForKey:kApnsDeviceTokenPrefKey];
-    if( nil == token ) return; //no apns token available
-    
-    if(![[WordPressComApi sharedApi] hasCredentials])
-        return;
-    
-    NSString *authURL = kNotificationAuthURL;   	
-    WPAccount *account = [WPAccount defaultWordPressComAccount];
-	if (account) {
-#ifdef DEBUG
-        NSNumber *sandbox = [NSNumber numberWithBool:YES];
-#else
-        NSNumber *sandbox = [NSNumber numberWithBool:NO];
-#endif
-        NSArray *parameters = @[account.username,
-                                account.password,
-                                token,
-                                [[UIDevice currentDevice] wordpressIdentifier],
-                                @"apple",
-                                sandbox,
-#ifdef INTERNAL_BUILD
-                                @"org.wordpress.internal"
-#endif
-                                ];
-        
-        WPXMLRPCClient *api = [[WPXMLRPCClient alloc] initWithXMLRPCEndpoint:[NSURL URLWithString:authURL]];
-        [api setAuthorizationHeaderWithToken:[[WordPressComApi sharedApi] authToken]];
-        [api callMethod:@"wpcom.mobile_push_unregister_token"
-             parameters:parameters
-                success:^(AFHTTPRequestOperation *operation, id responseObject) {
-                    DDLogInfo(@"Unregistered token %@", token);
-                } failure:^(AFHTTPRequestOperation *operation, NSError *error) {
-                    DDLogError(@"Couldn't unregister token: %@", [error localizedDescription]);
-                }];
-    }
-}
-
-- (void)openNotificationScreenWithOptions:(NSDictionary *)remoteNotif {
-    DDLogInfo(@"Received new notification: %@", remoteNotif);
-    [self showNotificationsTab];
-
-    // TODO: Open comment view here
-//    if ([remoteNotif objectForKey:@"blog_id"] && [remoteNotif objectForKey:@"comment_id"]) {
-//        MP6SidebarViewController *sidebar = (MP6SidebarViewController *)self.panelNavigationController.masterViewController;
-//        [sidebar showCommentWithId:[[remoteNotif objectForKey:@"comment_id"] numericValue] blogId:[[remoteNotif objectForKey:@"blog_id"] numericValue]];
-//    } else if ([remoteNotif objectForKey:@"type"] == nil) {
-//        DDLogWarn(@"Got unsupported notification: %@", remoteNotif);
-//    }
-}
-
-#pragma mark -
-#pragma mark NSURLConnection callbacks
-
-- (void)connection:(NSURLConnection *)connection didReceiveData:(NSData *)data {
-	[statsData appendData: data];
-}
-
-- (void)connection:(NSURLConnection *)connection didFailWithError: (NSError *)error {
-	UIAlertView *errorAlert = [[UIAlertView alloc]
-							   initWithTitle: [error localizedDescription]
-							   message: [error localizedFailureReason]
-							   delegate:nil
-							   cancelButtonTitle:NSLocalizedString(@"OK", @"OK button label (shown in popups).")
-							   otherButtonTitles:nil];
-	[errorAlert show];
-}
-
-- (void) connectionDidFinishLoading: (NSURLConnection*) connection {
-	NSString *statsDataString = [[NSString alloc] initWithData:statsData encoding:NSUTF8StringEncoding];
-    statsDataString = [[statsDataString componentsSeparatedByCharactersInSet:[NSCharacterSet newlineCharacterSet]] objectAtIndex:0];
-	NSString *appversion = [[[NSBundle mainBundle] infoDictionary] objectForKey:@"CFBundleVersion"];
-    if ([statsDataString compare:appversion options:NSNumericSearch] > 0) {
-        DDLogInfo(@"There's a new version: %@", statsDataString);
-        UIAlertView *alert = [[UIAlertView alloc] initWithTitle:NSLocalizedString(@"Update Available", @"Popup title to highlight a new version of the app being available.")
-                                                        message:NSLocalizedString(@"A new version of WordPress for iOS is now available", @"Generic popup message to highlight a new version of the app being available.")
-                                                       delegate:self
-                                              cancelButtonTitle:NSLocalizedString(@"Dismiss", @"Dismiss button label.")
-                                              otherButtonTitles:NSLocalizedString(@"Update Now", @"Popup 'update' button to highlight a new version of the app being available. The button takes you to the app store on the device, and should be actionable."), nil];
-        alert.tag = 102;
-        [alert show];
-    }
-}
-
-- (void)connection:(NSURLConnection *)connection didReceiveResponse:(NSURLResponse *)response {
-}
-
-- (void)connection:(NSURLConnection *)connection didReceiveAuthenticationChallenge:(NSURLAuthenticationChallenge *)challenge {
-
-}
-
-- (void) handleAuthenticationOKForChallenge:(NSURLAuthenticationChallenge *)aChallenge withUser:(NSString*)username password:(NSString*)password {
-
-}
-
-- (void) handleAuthenticationCancelForChallenge: (NSURLAuthenticationChallenge *)aChallenge {
-
-}
-
-#pragma mark -
-#pragma mark UIAlertViewDelegate
-
-- (void)alertView:(UIAlertView *)alertView clickedButtonAtIndex:(NSInteger)buttonIndex { 
-	[self setAlertRunning:NO];
-	
-    if (alertView.tag == 102) { // Update alert
-        if (buttonIndex == 1) {
-            [[UIApplication sharedApplication] openURL:[NSURL URLWithString:@"http://itunes.apple.com/us/app/wordpress/id335703880?mt=8&ls=1"]];
-        }
-    } else if (alertView.tag == kNotificationNewComment) {
-        if (buttonIndex == 1) {
-            [self openNotificationScreenWithOptions:lastNotificationInfo];
-             lastNotificationInfo = nil;
-        }
-    } else if (alertView.tag == kNotificationNewSocial) {
-        if (buttonIndex == 1) {
-            [self showNotificationsTab];
-            lastNotificationInfo = nil;
-        }
-	} else {
-		//Need Help Alert
-		switch(buttonIndex) {
-			case 0: {
-				SupportViewController *supportViewController = [[SupportViewController alloc] init];
-                UINavigationController *aNavigationController = [[UINavigationController alloc] initWithRootViewController:supportViewController];
-                aNavigationController.navigationBar.translucent = NO;
-                if (IS_IPAD) {
-                    aNavigationController.modalTransitionStyle = UIModalTransitionStyleCrossDissolve;
-                    aNavigationController.modalPresentationStyle = UIModalPresentationFormSheet;
-                }
-                
-                UIViewController *presenter = self.tabBarController;
-                if (presenter.presentedViewController) {
-                    presenter = presenter.presentedViewController;
-                }
-                [presenter presentViewController:aNavigationController animated:YES completion:nil];
-
-				break;
-			}
-			case 1:
-				//ok
-				break;
-			default:
-				break;
-		}
-		
-	}
-}
-
-- (void)crashlytics:(Crashlytics *)crashlytics didDetectCrashDuringPreviousExecution:(id<CLSCrashReport>)crash
-{
-    WPFLogMethod();
-    NSUserDefaults *defaults = [NSUserDefaults standardUserDefaults];
-    NSInteger crashCount = [defaults integerForKey:@"crashCount"];
-    crashCount += 1;
-    [defaults setInteger:crashCount forKey:@"crashCount"];
-    [defaults synchronize];
-    [WPMobileStats trackEventForSelfHostedAndWPCom:@"Crashed" properties:@{@"crash_id": crash.identifier}];
-}
-
-- (void)resetStatRelatedVariables
-{
-    [WPMobileStats clearPropertiesForAllEvents];
-    _hasRecordedApplicationOpenedEvent = NO;
-}
-=======
->>>>>>> 5619af47
-
 @end