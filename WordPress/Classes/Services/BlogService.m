--- conflicted
+++ resolved
@@ -49,35 +49,6 @@
     return [results firstObject];
 }
 
-<<<<<<< HEAD
-=======
-- (Blog *)blogByBlogName:(NSString *)blogName
-{
-    if (!blogName) {
-        return nil;
-    }
-
-    NSPredicate *subjectPredicate       = [NSPredicate predicateWithFormat:@"self.blogName CONTAINS[cd] %@", blogName];
-    NSPredicate *wpcomPredicate         = [NSPredicate predicateWithFormat:@"self.account.isWpcom == YES"];
-    NSPredicate *jetpackPredicate       = [NSPredicate predicateWithFormat:@"self.jetpackAccount != nil"];
-    NSPredicate *statsBlogsPredicate    = [NSCompoundPredicate orPredicateWithSubpredicates:@[wpcomPredicate, jetpackPredicate]];
-    NSPredicate *combinedPredicate      = [NSCompoundPredicate andPredicateWithSubpredicates:@[subjectPredicate, statsBlogsPredicate]];
-
-    NSFetchRequest *fetchRequest        = [NSFetchRequest fetchRequestWithEntityName:NSStringFromClass([Blog class])];
-    fetchRequest.predicate              = combinedPredicate;
-
-    NSError *error = nil;
-    NSArray *blogs = [self.managedObjectContext executeFetchRequest:fetchRequest error:&error];
-
-    if (error) {
-        DDLogError(@"Error while retrieving blog named %d: %@", blogName, error);
-        return nil;
-    }
-
-    return [blogs firstObject];
-}
-
->>>>>>> e86977ce
 - (void)flagBlogAsLastUsed:(Blog *)blog
 {
     NSUserDefaults *defaults = [NSUserDefaults standardUserDefaults];
