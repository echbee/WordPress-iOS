#import "BlogService.h"
#import "Blog.h"
#import "WPAccount.h"
#import "AccountService.h"
#import "ContextManager.h"
#import "WPError.h"
#import "Comment.h"
#import "Post.h"
#import "Page.h"
#import "Media.h"
#import "PostCategoryService.h"
#import "CommentService.h"
#import "PostService.h"
#import "BlogServiceRemote.h"
#import "BlogServiceRemoteXMLRPC.h"
#import "BlogServiceRemoteREST.h"
#import "AccountServiceRemote.h"
#import "AccountServiceRemoteREST.h"
#import "RemoteBlog.h"
#import "NSString+XMLExtensions.h"
#import "TodayExtensionService.h"
#import "ContextManager.h"
#import "WordPress-Swift.h"

#import <WordPressApi/WordPressApi.h>

// The BlogSyncState helper class is used by the syncBlog: method to manage the
// execution of its completion handler.
@interface BlogSyncState : NSObject
@property (nonatomic, strong) NSMutableArray *failures;
@property (nonatomic, copy) void (^completionHandler)(NSArray *failures);
@property (nonatomic) NSUInteger requestCount;
- (instancetype)initWithRequestCount:(NSUInteger)count completionHandler:(void (^)(NSArray *failures))completionHandler;
- (void)requestCompleted:(NSError *)error;
@end

NSString *const LastUsedBlogURLDefaultsKey = @"LastUsedBlogURLDefaultsKey";
NSString *const EditPostViewControllerLastUsedBlogURLOldKey = @"EditPostViewControllerLastUsedBlogURL";
NSString *const WPComGetFeatures = @"wpcom.getFeatures";
NSString *const VideopressEnabled = @"videopress_enabled";
NSString *const MinimumVersion = @"3.6";
NSString *const HttpsPrefix = @"https://";
CGFloat const OneHourInSeconds = 60.0 * 60.0;

@implementation BlogService

- (Blog *)blogByBlogId:(NSNumber *)blogID
{
    NSPredicate *predicate = [NSPredicate predicateWithFormat:@"blogID == %@", blogID];
    return [self blogWithPredicate:predicate];
}

- (void)flagBlogAsLastUsed:(Blog *)blog
{
    NSUserDefaults *defaults = [NSUserDefaults standardUserDefaults];
    [defaults setObject:blog.url
                 forKey:LastUsedBlogURLDefaultsKey];
    [defaults synchronize];
    
    WP3DTouchShortcutCreator *shortcutCreator = [WP3DTouchShortcutCreator new];
    [shortcutCreator createShortcuts:YES];
}

- (Blog *)lastUsedOrFirstBlog
{
    Blog *blog = [self lastUsedOrPrimaryBlog];

    if (!blog) {
        blog = [self firstBlog];
    }

    return blog;
}

- (Blog *)lastUsedOrFirstBlogThatSupports:(BlogFeature)feature
{
    Blog *blog = [self lastUsedOrPrimaryBlog];

    if (![blog supports:feature]) {
        blog = [self firstBlogThatSupports:feature];
    }

    return blog;
}

- (Blog *)lastUsedOrPrimaryBlog
{
    Blog *blog = [self lastUsedBlog];

    if (!blog) {
        blog = [self primaryBlog];
    }

    return blog;
}

- (Blog *)lastUsedBlog
{
    // Try to get the last used blog, if there is one.
    NSUserDefaults *defaults = [NSUserDefaults standardUserDefaults];
    NSString *url = [defaults stringForKey:LastUsedBlogURLDefaultsKey];
    if (!url) {
        // Check for the old key and migrate the value if it exists.
        // TODO: We can probably discard this in the 4.2 release.
        NSString *oldKey = EditPostViewControllerLastUsedBlogURLOldKey;
        url = [defaults stringForKey:oldKey];
        if (url) {
            [defaults setObject:url
                         forKey:LastUsedBlogURLDefaultsKey];
            [defaults removeObjectForKey:oldKey];
            [defaults synchronize];
        }
    }

    if (!url) {
        return nil;
    }

    NSPredicate *predicate = [NSPredicate predicateWithFormat:@"visible = YES AND url = %@", url];
    Blog *blog = [self blogWithPredicate:predicate];

    if (!blog) {
        // Blog might have been removed from the app. Clear the key.
        [defaults removeObjectForKey:LastUsedBlogURLDefaultsKey];
        [defaults synchronize];
    }

    return blog;
}

- (Blog *)primaryBlog
{
    AccountService *accountService = [[AccountService alloc] initWithManagedObjectContext:self.managedObjectContext];
    WPAccount *defaultAccount = [accountService defaultWordPressComAccount];
    return defaultAccount.defaultBlog;
}

- (Blog *)firstBlogThatSupports:(BlogFeature)feature
{
    NSPredicate *predicate = [self predicateForVisibleBlogs];
    NSArray *results = [self blogsWithPredicate:predicate];

    for (Blog *blog in results) {
        if ([blog supports:feature]) {
            return blog;
        }
    }
    return nil;
}

- (Blog *)firstBlog
{
    NSPredicate *predicate = [self predicateForVisibleBlogs];
    return [self blogWithPredicate:predicate];
}

- (void)syncBlogsForAccount:(WPAccount *)account
                    success:(void (^)())success
                    failure:(void (^)(NSError *error))failure
{
    DDLogMethod();

    id<AccountServiceRemote> remote = [self remoteForAccount:account];
    [remote getBlogsWithSuccess:^(NSArray *blogs) {
        [self.managedObjectContext performBlock:^{
            
            // Let's check if the account object is not nil. Otherwise we'll get an exception below.
            NSManagedObjectID *accountObjectID = account.objectID;
            if (!accountObjectID) {
                DDLogError(@"Error: The Account objectID could not be loaded");
                return;
            }
            
            // Reload the Account in the current Context
            NSError *error = nil;
            WPAccount *accountInContext = (WPAccount *)[self.managedObjectContext existingObjectWithID:accountObjectID
                                                                                                 error:&error];
            if (!accountInContext) {
                DDLogError(@"Error loading WordPress Account: %@", error);
                return;
            }
            
            [self mergeBlogs:blogs withAccount:accountInContext completion:success];
            
            // Update the Widget Configuration
            NSManagedObjectID *defaultBlogObjectID = accountInContext.defaultBlog.objectID;
            if (!defaultBlogObjectID) {
                DDLogError(@"Error: The Default Blog objectID could not be loaded");
                return;
            }
            
            Blog *defaultBlog = (Blog *)[self.managedObjectContext existingObjectWithID:defaultBlogObjectID
                                                                                  error:nil];
            TodayExtensionService *service = [TodayExtensionService new];
            BOOL widgetIsConfigured = [service widgetIsConfigured];
            
            if (WIDGETS_EXIST
                && !widgetIsConfigured
                && defaultBlog != nil
                && !defaultBlog.isDeleted) {
                NSNumber *siteId = defaultBlog.dotComID;
                NSString *blogName = defaultBlog.settings.name;
                NSTimeZone *timeZone = [self timeZoneForBlog:defaultBlog];
                NSString *oauth2Token = accountInContext.authToken;
                
                dispatch_async(dispatch_get_main_queue(), ^{
                    TodayExtensionService *service = [TodayExtensionService new];
                    [service configureTodayWidgetWithSiteID:siteId
                                                   blogName:blogName
                                               siteTimeZone:timeZone
                                             andOAuth2Token:oauth2Token];
                });
            }
        }];
    } failure:^(NSError *error) {
        DDLogError(@"Error syncing blogs: %@", error);

        if (failure) {
            failure(error);
        }
    }];
}

- (void)syncOptionsForBlog:(Blog *)blog
                   success:(void (^)())success
                   failure:(void (^)(NSError *error))failure
{
    id<BlogServiceRemote> remote = [self remoteForBlog:blog];
    [remote syncOptionsWithSuccess:[self optionsHandlerWithBlogObjectID:blog.objectID
                                                  completionHandler:success]
                           failure:failure];
}

- (void)syncSettingsForBlog:(Blog *)blog
                    success:(void (^)())success
                    failure:(void (^)(NSError *error))failure
{
    NSManagedObjectID *blogID = [blog objectID];
    [self.managedObjectContext performBlock:^{
        Blog *blogInContext = (Blog *)[self.managedObjectContext objectWithID:blogID];
        if (!blogInContext) {
            if (success) {
                success();
            }
            return;
        }
        id<BlogServiceRemote> remote = [self remoteForBlog:blogInContext];
        [remote syncSettingsWithSuccess:^(RemoteBlogSettings *settings) {
            [self.managedObjectContext performBlock:^{
                [self updateSettings:blogInContext.settings withRemoteSettings:settings];
                [self.managedObjectContext save:nil];
                if (success) {
                    success();
                }
            }];
        }
        failure:failure];
    }];
}

- (void)updateSettingsForBlog:(Blog *)blog
                     success:(void (^)())success
                     failure:(void (^)(NSError *error))failure
{
    NSManagedObjectID *blogID = [blog objectID];
    [self.managedObjectContext performBlock:^{
        Blog *blogInContext = (Blog *)[self.managedObjectContext objectWithID:blogID];
        id<BlogServiceRemote> remote = [self remoteForBlog:blogInContext];
        [remote updateBlogSettings:[self remoteSettingFromSettings:blogInContext.settings]
                           success:^() {
                               [self.managedObjectContext performBlock:^{
                                   [self.managedObjectContext save:nil];
                                   if (success) {
                                       success();
                                   }
                               }];
                           }
                           failure:failure];
    }];
}

- (void)updatePassword:(NSString *)password forBlog:(Blog *)blog
{
    blog.password = password;
    [[ContextManager sharedInstance] saveContext:self.managedObjectContext];
}

- (void)migrateJetpackBlogsToXMLRPCWithCompletion:(void (^)())success
{
    NSPredicate *predicate = [NSPredicate predicateWithFormat:@"username != NULL AND account != NULL"];
    NSArray *blogsToMigrate = [self blogsWithPredicate:predicate];
    for (Blog *blog in blogsToMigrate) {
        DDLogInfo(@"Migrating %@ with wp.com account %@ to Jetpack XML-RPC", [blog hostURL], blog.account.username);
        blog.jetpackAccount = blog.account;
        blog.account = nil;
    }
    [[ContextManager sharedInstance] saveContext:self.managedObjectContext];
    /*
     We could remove Jetpack blogs directly when we don't have a username for them,
     but triggering a sync seems safer.
     */
    AccountService *accountService = [[AccountService alloc] initWithManagedObjectContext:self.managedObjectContext];
    WPAccount *defaultAccount = [accountService defaultWordPressComAccount];
    if (defaultAccount) {
        /*
         If this fails, we call success anyway. If the network fails for this request
         we still want to allow disabling REST. Next time the site list reloads, it'll
         purge the old Jetpack sites anyway
         */
        [self syncBlogsForAccount:accountService.defaultWordPressComAccount success:success failure:success];
    } else if (success) {
        success();
    }
}

- (void)syncPostFormatsForBlog:(Blog *)blog
                       success:(void (^)())success
                       failure:(void (^)(NSError *error))failure
{
    id<BlogServiceRemote> remote = [self remoteForBlog:blog];
    [remote syncPostFormatsWithSuccess:[self postFormatsHandlerWithBlogObjectID:blog.objectID
                                                          completionHandler:success]
                               failure:failure];
}

<<<<<<< HEAD
- (void)syncBlog:(Blog *)blog completionHandler:(void (^)(NSArray *failures))completionHandler
{
    BlogSyncState *syncState = [[BlogSyncState alloc] initWithRequestCount:4 completionHandler:completionHandler];

    NSManagedObjectID *blogObjectID = blog.objectID;
    id<BlogServiceRemote> remote = [self remoteForBlog:blog];
    [remote syncOptionsWithSuccess:[self optionsHandlerWithBlogObjectID:blogObjectID
                                                      completionHandler:^{
                                                          [syncState requestCompleted:nil];
                                                      }]
                           failure:^(NSError *error) {
                               DDLogError(@"Failed syncing options for blog %@: %@", blog.url, error);
                               [syncState requestCompleted:error];
                           }];
=======
- (void)syncBlog:(Blog *)blog completionHandler:(void (^)())completionHandler
{
    // Create a dispatch group. We'll use this to monitor completion of the various
    // remote calls and to execute the completionHandler.
    dispatch_group_t syncGroup = dispatch_group_create();

    NSManagedObjectID *blogObjectID = blog.objectID;
    id<BlogServiceRemote> remote = [self remoteForBlog:blog];
>>>>>>> 6ce32ed6

    dispatch_group_enter(syncGroup);
    [remote syncOptionsWithSuccess:[self optionsHandlerWithBlogObjectID:blogObjectID
                                                      completionHandler:^{
                                                          dispatch_group_leave(syncGroup);
                                                      }]
                           failure:^(NSError *error) {
                               DDLogError(@"Failed syncing options for blog %@: %@", blog.url, error);
                               dispatch_group_leave(syncGroup);
                           }];

    dispatch_group_enter(syncGroup);
    [remote syncPostFormatsWithSuccess:[self postFormatsHandlerWithBlogObjectID:blogObjectID
                                                              completionHandler:^{
<<<<<<< HEAD
                                                                  [syncState requestCompleted:nil];
                                                              }]
                               failure:^(NSError *error) {
                                   DDLogError(@"Failed syncing post formats for blog %@: %@", blog.url, error);
                                   [syncState requestCompleted:error];
=======
                                                                  dispatch_group_leave(syncGroup);
                                                              }]
                               failure:^(NSError *error) {
                                   DDLogError(@"Failed syncing post formats for blog %@: %@", blog.url, error);
                                   dispatch_group_leave(syncGroup);
>>>>>>> 6ce32ed6
                               }];

    PostCategoryService *categoryService = [[PostCategoryService alloc] initWithManagedObjectContext:self.managedObjectContext];
    dispatch_group_enter(syncGroup);
    [categoryService syncCategoriesForBlog:blog
                                   success:^{
<<<<<<< HEAD
                                       [syncState requestCompleted:nil];
                                   }
                                   failure:^(NSError *error) {
                                       DDLogError(@"Failed syncing categories for blog %@: %@", blog.url, error);
                                       [syncState requestCompleted:error];
=======
                                       dispatch_group_leave(syncGroup);
                                   }
                                   failure:^(NSError *error) {
                                       DDLogError(@"Failed syncing categories for blog %@: %@", blog.url, error);
                                       dispatch_group_leave(syncGroup);
>>>>>>> 6ce32ed6
                                   }];

    dispatch_group_enter(syncGroup);
    [remote checkMultiAuthorWithSuccess:^(BOOL isMultiAuthor) {
        [self updateMutliAuthor:isMultiAuthor forBlog:blogObjectID];
<<<<<<< HEAD
        [syncState requestCompleted:nil];
    } failure:^(NSError *error) {
        DDLogError(@"Failed checking muti-author status for blog %@: %@", blog.url, error);
        [syncState requestCompleted:error];
    }];
=======
        dispatch_group_leave(syncGroup);

    } failure:^(NSError *error) {
        DDLogError(@"Failed checking muti-author status for blog %@: %@", blog.url, error);
        dispatch_group_leave(syncGroup);
    }];

    // When everything has left the syncGroup (all calls have ended with success
    // or failure) perform the completionHandler
    dispatch_group_notify(syncGroup, dispatch_get_main_queue(),^{
        if (completionHandler) {
            completionHandler();
        }
    });
>>>>>>> 6ce32ed6
}

- (BOOL)hasVisibleWPComAccounts
{
    return [self blogCountVisibleForWPComAccounts] > 0;
}

- (BOOL)hasAnyJetpackBlogs
{
    NSPredicate *jetpackManagedPredicate = [NSPredicate predicateWithFormat:@"account != NULL AND isHostedAtWPcom = NO"];
    NSInteger jetpackManagedCount = [self blogCountWithPredicate:jetpackManagedPredicate];
    if (jetpackManagedCount > 0) {
        return YES;
    }

    NSArray *selfHostedBlogs = [self blogsWithNoAccount];
    NSArray *jetpackUnmanagedBlogs = [selfHostedBlogs wp_filter:^BOOL(Blog *blog) {
        return blog.jetpack.isConnected;
    }];

    return [jetpackUnmanagedBlogs count] > 0;
}

- (NSInteger)blogCountForAllAccounts
{
    return [self blogCountWithPredicate:nil];
}

- (NSInteger)blogCountSelfHosted
{
    NSPredicate *predicate = [NSPredicate predicateWithFormat:@"account = NULL"];
    return [self blogCountWithPredicate:predicate];
}

- (NSInteger)blogCountForWPComAccounts
{
    return [self blogCountWithPredicate:[NSPredicate predicateWithFormat:@"account != NULL"]];
}

- (NSInteger)blogCountVisibleForWPComAccounts
{
    NSArray *subpredicates = @[
                            [self predicateForVisibleBlogs],
                            [NSPredicate predicateWithFormat:@"account != NULL"],
                            ];
    NSPredicate *predicate = [NSCompoundPredicate andPredicateWithSubpredicates:subpredicates];
    return [self blogCountWithPredicate:predicate];
}

- (NSInteger)blogCountVisibleForAllAccounts
{
    NSPredicate *predicate = [self predicateForVisibleBlogs];
    return [self blogCountWithPredicate:predicate];
}

- (NSArray *)blogsWithNoAccount
{
    NSPredicate *predicate = [self predicateForNoAccount];
    return [self blogsWithPredicate:predicate];
}

- (NSArray *)blogsForAllAccounts
{
    return [self blogsWithPredicate:nil];
}

- (NSDictionary *)blogsForAllAccountsById
{
    NSMutableDictionary *blogMap = [NSMutableDictionary dictionary];
    NSArray *allBlogs = [self blogsWithPredicate:nil];
    
    for (Blog *blog in allBlogs) {
        if (blog.dotComID != nil) {
            blogMap[blog.dotComID] = blog;
        }
    }
    
    return blogMap;
}


///--------------------
/// @name Blog creation
///--------------------

- (Blog *)findBlogWithXmlrpc:(NSString *)xmlrpc
                   inAccount:(WPAccount *)account
{
    NSSet *foundBlogs = [account.blogs filteredSetUsingPredicate:[NSPredicate predicateWithFormat:@"xmlrpc like %@", xmlrpc]];
    if ([foundBlogs count] == 1) {
        return [foundBlogs anyObject];
    }

    // If more than one blog matches, return the first and delete the rest
    if ([foundBlogs count] > 1) {
        Blog *blogToReturn = [foundBlogs anyObject];
        for (Blog *b in foundBlogs) {
            // Choose blogs with URL not starting with https to account for a glitch in the API in early 2014
            if (!([b.url hasPrefix:HttpsPrefix])) {
                blogToReturn = b;
                break;
            }
        }

        for (Blog *b in foundBlogs) {
            if (!([b isEqual:blogToReturn])) {
                [self.managedObjectContext deleteObject:b];
            }
        }

        return blogToReturn;
    }
    return nil;
}

- (Blog *)findBlogWithXmlrpc:(NSString *)xmlrpc
                 andUsername:(NSString *)username
{
    NSArray *foundBlogs = [self blogsWithPredicate:[NSPredicate predicateWithFormat:@"xmlrpc = %@ AND username = %@", xmlrpc, username]];
    return [foundBlogs firstObject];
}

- (Blog *)createBlogWithAccount:(WPAccount *)account
{
    NSString *entityName = NSStringFromClass([Blog class]);
    Blog *blog = [NSEntityDescription insertNewObjectForEntityForName:entityName
                                               inManagedObjectContext:self.managedObjectContext];
    blog.account = account;
    blog.settings = [self createSettingsWithBlog:blog];
    return blog;
}

- (BlogSettings *)createSettingsWithBlog:(Blog *)blog
{
    NSString *entityName = [BlogSettings classNameWithoutNamespaces];
    BlogSettings *settings = [NSEntityDescription insertNewObjectForEntityForName:entityName
                                                           inManagedObjectContext:self.managedObjectContext];
    settings.blog = blog;
    return settings;
}

- (void)removeBlog:(Blog *)blog
{
    DDLogInfo(@"<Blog:%@> remove", blog.hostURL);
    [blog.api cancelAllHTTPOperations];
    WPAccount *jetpackAccount = blog.jetpackAccount;

    [self.managedObjectContext deleteObject:blog];
    [self.managedObjectContext processPendingChanges];

    AccountService *accountService = [[AccountService alloc] initWithManagedObjectContext:self.managedObjectContext];
    if (jetpackAccount) {
        [accountService purgeAccount:jetpackAccount];
    }

    [[ContextManager sharedInstance] saveContext:self.managedObjectContext];
    [WPAnalytics refreshMetadata];
}

#pragma mark - Private methods

- (void)mergeBlogs:(NSArray<RemoteBlog *> *)blogs withAccount:(WPAccount *)account completion:(void (^)())completion
{
    // Nuke dead blogs
    NSSet *remoteSet = [NSSet setWithArray:[blogs valueForKey:@"xmlrpc"]];
    NSSet *localSet = [account.blogs valueForKey:@"xmlrpc"];
    NSMutableSet *toDelete = [localSet mutableCopy];
    [toDelete minusSet:remoteSet];

    if ([toDelete count] > 0) {
        for (Blog *blog in account.blogs) {
            if ([toDelete containsObject:blog.xmlrpc]) {
                [self.managedObjectContext deleteObject:blog];
            }
        }
    }

    // Go through each remote incoming blog and make sure we're up to date with titles, etc.
    // Also adds any blogs we don't have
    for (RemoteBlog *remoteBlog in blogs) {
        Blog *blog = [self findBlogWithXmlrpc:remoteBlog.xmlrpc inAccount:account];
        
        if (!blog && remoteBlog.jetpack) {
            blog = [self migrateRemoteJetpackBlog:remoteBlog forAccount:account];
        }
        
        if (!blog) {
            DDLogInfo(@"New blog from account %@: %@", account.username, remoteBlog);
            blog = [self createBlogWithAccount:account];
            blog.xmlrpc = remoteBlog.xmlrpc;
        }
        
        if (!blog.settings) {
            blog.settings = [self createSettingsWithBlog:blog];
        }
        
        blog.url = remoteBlog.url;
        blog.dotComID = remoteBlog.blogID;
        blog.isHostedAtWPcom = !remoteBlog.jetpack;
        blog.icon = remoteBlog.icon;
        blog.isAdmin = remoteBlog.isAdmin;
        blog.visible = remoteBlog.visible;
        blog.options = remoteBlog.options;
        blog.planID = remoteBlog.planID;

        // Update 'Top Level' Settings
        BlogSettings *settings = blog.settings;
        settings.name = [remoteBlog.name stringByDecodingXMLCharacters];
        settings.tagline = [remoteBlog.tagline stringByDecodingXMLCharacters];
    }

    [[ContextManager sharedInstance] saveContext:self.managedObjectContext];

    if (completion != nil) {
        dispatch_async(dispatch_get_main_queue(), completion);
    }
}

/**
 Searches for Jetpack blog that has already been added as a self hosted to the app
 and migrates it to use Jetpack REST.

 When a Jetpack blog appears on the results to sync blogs, we want to see if it's
 already added in the app as a self hosted site. If that's the case, this method
 will take the blog and transfer it to the account.

 It would be the equivalent of just syncing and removing the previous self hosted,
 but this will preserve the synced blog objects and local drafts.

 @param remoteBlog the RemoteBlog object with the blog details
 @param account the account that the blog should be migrated to
 @returns the migrated blog if found, or nil otherwise
 */
- (Blog *)migrateRemoteJetpackBlog:(RemoteBlog *)remoteBlog
                        forAccount:(WPAccount *)account
{
    NSArray *blogsWithNoAccount = [self blogsWithNoAccount];
    Blog *jetpackBlog = [[blogsWithNoAccount wp_filter:^BOOL(Blog *blogToTest) {
        return [blogToTest.xmlrpc isEqualToString:remoteBlog.xmlrpc] && [blogToTest.dotComID isEqual:remoteBlog.blogID];
    }] firstObject];

    if (jetpackBlog) {
        DDLogInfo(@"Migrating %@ to wp.com account %@", [jetpackBlog hostURL], account.username);
        jetpackBlog.account = account;
        jetpackBlog.jetpackAccount = nil;
    }

    return jetpackBlog;
}

- (id<BlogServiceRemote>)remoteForBlog:(Blog *)blog
{
    id<BlogServiceRemote> remote;
    if (blog.restApi) {
        remote = [[BlogServiceRemoteREST alloc] initWithApi:blog.restApi siteID:blog.dotComID];
    } else {
        remote = [[BlogServiceRemoteXMLRPC alloc] initWithApi:blog.api username:blog.username password:blog.password];
    }

    return remote;
}

- (id<AccountServiceRemote>)remoteForAccount:(WPAccount *)account
{
    return [[AccountServiceRemoteREST alloc] initWithApi:account.restApi];
}

- (Blog *)blogWithPredicate:(NSPredicate *)predicate
{
    return [[self blogsWithPredicate:predicate] firstObject];
}

- (NSArray *)blogsWithPredicate:(NSPredicate *)predicate
{
    NSFetchRequest *request = [self fetchRequestWithPredicate:predicate];
    NSSortDescriptor *sortDescriptor = [NSSortDescriptor sortDescriptorWithKey:@"settings.name"
                                                                     ascending:YES];
    request.sortDescriptors = @[ sortDescriptor ];

    NSError *error;
    NSArray *results = [self.managedObjectContext executeFetchRequest:request
                                                                error:&error];
    if (error) {
        DDLogError(@"Couldn't fetch blogs with predicate %@: %@", predicate, error);
        return nil;
    }

    return results;
}

- (NSInteger)blogCountWithPredicate:(NSPredicate *)predicate
{
    NSFetchRequest *request = [self fetchRequestWithPredicate:predicate];

    NSError *err;
    NSUInteger count = [self.managedObjectContext countForFetchRequest:request
                                                                 error:&err];
    if (count == NSNotFound) {
        count = 0;
    }
    return count;
}

- (NSFetchRequest *)fetchRequestWithPredicate:(NSPredicate *)predicate
{
    NSFetchRequest *request = [NSFetchRequest fetchRequestWithEntityName:NSStringFromClass([Blog class])];
    request.includesSubentities = NO;
    request.predicate = predicate;
    return request;
}

- (NSPredicate *)predicateForVisibleBlogs
{
    return [NSPredicate predicateWithFormat:@"visible = YES"];
}

- (NSPredicate *)predicateForNoAccount
{
    return [NSPredicate predicateWithFormat:@"account = NULL"];
}

- (NSUInteger)countForSyncedPostsWithEntityName:(NSString *)entityName
                                        forBlog:(Blog *)blog
{
    __block NSUInteger count = 0;
    NSFetchRequest *request = [NSFetchRequest fetchRequestWithEntityName:entityName];
    NSPredicate *predicate = [NSPredicate predicateWithFormat:@"(remoteStatusNumber == %@) AND (postID != NULL) AND (original == NULL) AND (blog == %@)",
                              [NSNumber numberWithInt:AbstractPostRemoteStatusSync],
                              blog];
    [request setPredicate:predicate];
    NSSortDescriptor *sortDescriptor = [[NSSortDescriptor alloc] initWithKey:@"date_created_gmt"
                                                                   ascending:YES];
    [request setSortDescriptors:@[sortDescriptor]];
    request.includesSubentities = NO;
    request.resultType = NSCountResultType;

    [self.managedObjectContext performBlockAndWait:^{
        NSError *error = nil;
        count = [self.managedObjectContext countForFetchRequest:request
                                                          error:&error];
    }];
    return count;
}

#pragma mark - Completion handlers

- (void)updateMutliAuthor:(BOOL)isMultiAuthor forBlog:(NSManagedObjectID *)blogObjectID
{
    [self.managedObjectContext performBlock:^{
        NSError *error;
        Blog *blog = (Blog *)[self.managedObjectContext existingObjectWithID:blogObjectID error:&error];
        if (error) {
            DDLogError(@"%@", error);
        }
        if (!blog) {
            return;
        }
        blog.isMultiAuthor = isMultiAuthor;
        [[ContextManager sharedInstance] saveContext:self.managedObjectContext];
    }];
}

- (OptionsHandler)optionsHandlerWithBlogObjectID:(NSManagedObjectID *)blogObjectID
                               completionHandler:(void (^)(void))completion
{
    return ^void(NSDictionary *options) {
        [self.managedObjectContext performBlock:^{
            Blog *blog = (Blog *)[self.managedObjectContext existingObjectWithID:blogObjectID
                                                                           error:nil];
            if (!blog) {
                if (completion) {
                    completion();
                }
                return;
            }
            blog.options = [NSDictionary dictionaryWithDictionary:options];

            CGFloat version = [[blog version] floatValue];
            if (version < [MinimumVersion floatValue]) {
                if (blog.lastUpdateWarning == nil
                    || [blog.lastUpdateWarning floatValue] < [MinimumVersion floatValue])
                {
                    // TODO :: Remove UI call from service layer
                    [WPError showAlertWithTitle:NSLocalizedString(@"WordPress version too old", @"")
                                        message:[NSString stringWithFormat:NSLocalizedString(@"The site at %@ uses WordPress %@. We recommend to update to the latest version, or at least %@", @""), [blog hostname], [blog version], MinimumVersion]];
                    blog.lastUpdateWarning = MinimumVersion;
                }
            }

            [[ContextManager sharedInstance] saveContext:self.managedObjectContext withCompletionBlock:completion];
        }];
    };
}

- (PostFormatsHandler)postFormatsHandlerWithBlogObjectID:(NSManagedObjectID *)blogObjectID
                                       completionHandler:(void (^)(void))completion
{
    return ^void(NSDictionary *postFormats) {
        [self.managedObjectContext performBlock:^{
            Blog *blog = (Blog *)[self.managedObjectContext existingObjectWithID:blogObjectID
                                                                           error:nil];
            if (blog) {
                NSDictionary *formats = postFormats;
                if (![formats objectForKey:PostFormatStandard]) {
                    NSMutableDictionary *mutablePostFormats = [formats mutableCopy];
                    mutablePostFormats[PostFormatStandard] = NSLocalizedString(@"Standard", @"Standard post format label");
                    formats = [NSDictionary dictionaryWithDictionary:mutablePostFormats];
                }
                blog.postFormats = formats;

                [[ContextManager sharedInstance] saveContext:self.managedObjectContext];
            }

            if (completion) {
                completion();
            }
        }];
    };
}

- (NSTimeZone *)timeZoneForBlog:(Blog *)blog
{
    NSString *timeZoneName = [blog getOptionValue:@"timezone"];
    NSNumber *gmtOffSet = [blog getOptionValue:@"gmt_offset"];
    id optionValue = [blog getOptionValue:@"time_zone"];
    
    NSTimeZone *timeZone = nil;
    if (timeZoneName.length > 0) {
        timeZone = [NSTimeZone timeZoneWithName:timeZoneName];
    }
    
    if (!timeZone && gmtOffSet != nil) {
        timeZone = [NSTimeZone timeZoneForSecondsFromGMT:(gmtOffSet.floatValue * OneHourInSeconds)];
    }
    
    if (!timeZone && optionValue != nil) {
        NSInteger timeZoneOffsetSeconds = [optionValue floatValue] * OneHourInSeconds;
        timeZone = [NSTimeZone timeZoneForSecondsFromGMT:timeZoneOffsetSeconds];
    }
    
    if (!timeZone) {
        timeZone = [NSTimeZone timeZoneForSecondsFromGMT:0];
    }
    
    return timeZone;
}

- (void)updateSettings:(BlogSettings *)settings withRemoteSettings:(RemoteBlogSettings *)remoteSettings
{
    NSParameterAssert(settings);
    NSParameterAssert(remoteSettings);
    
    // Transformables
    NSSet *separatedBlacklistKeys = [remoteSettings.commentsBlacklistKeys uniqueStringComponentsSeparatedByNewline];
    NSSet *separatedModerationKeys = [remoteSettings.commentsModerationKeys uniqueStringComponentsSeparatedByNewline];
    
    // General
    settings.name = remoteSettings.name;
    settings.tagline = remoteSettings.tagline;
    settings.privacy = remoteSettings.privacy ?: settings.privacy;
    
    // Writing
    settings.defaultCategoryID = remoteSettings.defaultCategoryID ?: settings.defaultCategoryID;
    settings.defaultPostFormat = remoteSettings.defaultPostFormat ?: settings.defaultPostFormat;

    // Discussion
    settings.commentsAllowed = [remoteSettings.commentsAllowed boolValue];
    settings.commentsBlacklistKeys = separatedBlacklistKeys;
    settings.commentsCloseAutomatically = [remoteSettings.commentsCloseAutomatically boolValue];
    settings.commentsCloseAutomaticallyAfterDays = remoteSettings.commentsCloseAutomaticallyAfterDays;
    settings.commentsFromKnownUsersWhitelisted = [remoteSettings.commentsFromKnownUsersWhitelisted boolValue];
    
    settings.commentsMaximumLinks = remoteSettings.commentsMaximumLinks;
    settings.commentsModerationKeys = separatedModerationKeys;
    
    settings.commentsPagingEnabled = [remoteSettings.commentsPagingEnabled boolValue];
    settings.commentsPageSize = remoteSettings.commentsPageSize;
    
    settings.commentsRequireManualModeration = [remoteSettings.commentsRequireManualModeration boolValue];
    settings.commentsRequireNameAndEmail = [remoteSettings.commentsRequireNameAndEmail boolValue];
    settings.commentsRequireRegistration = [remoteSettings.commentsRequireRegistration boolValue];
    
    settings.commentsSortOrderAscending = remoteSettings.commentsSortOrderAscending;
    
    settings.commentsThreadingDepth = remoteSettings.commentsThreadingDepth;
    settings.commentsThreadingEnabled = [remoteSettings.commentsThreadingEnabled boolValue];
    
    settings.pingbackInboundEnabled = [remoteSettings.pingbackInboundEnabled boolValue];
    settings.pingbackOutboundEnabled = [remoteSettings.pingbackOutboundEnabled boolValue];

    // Related Posts
    settings.relatedPostsAllowed = [remoteSettings.relatedPostsAllowed boolValue];
    settings.relatedPostsEnabled = [remoteSettings.relatedPostsEnabled boolValue];
    settings.relatedPostsShowHeadline = [remoteSettings.relatedPostsShowHeadline boolValue];
    settings.relatedPostsShowThumbnails = [remoteSettings.relatedPostsShowThumbnails boolValue];

    // Sharing
    settings.sharingButtonStyle = remoteSettings.sharingButtonStyle;
    settings.sharingLabel = remoteSettings.sharingLabel;
    settings.sharingTwitterName = remoteSettings.sharingTwitterName;
    settings.sharingCommentLikesEnabled = [remoteSettings.sharingCommentLikesEnabled boolValue];
    settings.sharingDisabledLikes = [remoteSettings.sharingDisabledLikes boolValue];
    settings.sharingDisabledReblogs = [remoteSettings.sharingDisabledReblogs boolValue];
}

- (RemoteBlogSettings *)remoteSettingFromSettings:(BlogSettings *)settings
{
    NSParameterAssert(settings);
    RemoteBlogSettings *remoteSettings = [RemoteBlogSettings new];

    // Transformables
    NSString *joinedBlacklistKeys = [[settings.commentsBlacklistKeys allObjects] componentsJoinedByString:@"\n"];
    NSString *joinedModerationKeys = [[settings.commentsModerationKeys allObjects] componentsJoinedByString:@"\n"];
    
    // General
    remoteSettings.name = settings.name;
    remoteSettings.tagline = settings.tagline;
    remoteSettings.privacy = settings.privacy;
    
    // Writing
    remoteSettings.defaultCategoryID = settings.defaultCategoryID;
    remoteSettings.defaultPostFormat = settings.defaultPostFormat;

    // Discussion
    remoteSettings.commentsAllowed = @(settings.commentsAllowed);
    remoteSettings.commentsBlacklistKeys = joinedBlacklistKeys;
    remoteSettings.commentsCloseAutomatically = @(settings.commentsCloseAutomatically);
    remoteSettings.commentsCloseAutomaticallyAfterDays = settings.commentsCloseAutomaticallyAfterDays;
    remoteSettings.commentsFromKnownUsersWhitelisted = @(settings.commentsFromKnownUsersWhitelisted);
    
    remoteSettings.commentsMaximumLinks = settings.commentsMaximumLinks;
    remoteSettings.commentsModerationKeys = joinedModerationKeys;
    
    remoteSettings.commentsPagingEnabled = @(settings.commentsPagingEnabled);
    remoteSettings.commentsPageSize = settings.commentsPageSize;
    
    remoteSettings.commentsRequireManualModeration = @(settings.commentsRequireManualModeration);
    remoteSettings.commentsRequireNameAndEmail = @(settings.commentsRequireNameAndEmail);
    remoteSettings.commentsRequireRegistration = @(settings.commentsRequireRegistration);

    remoteSettings.commentsSortOrderAscending = settings.commentsSortOrderAscending;
    
    remoteSettings.commentsThreadingDepth = settings.commentsThreadingDepth;
    remoteSettings.commentsThreadingEnabled = @(settings.commentsThreadingEnabled);
    
    remoteSettings.pingbackInboundEnabled = @(settings.pingbackInboundEnabled);
    remoteSettings.pingbackOutboundEnabled = @(settings.pingbackOutboundEnabled);
    
    // Related Posts
    remoteSettings.relatedPostsAllowed = @(settings.relatedPostsAllowed);
    remoteSettings.relatedPostsEnabled = @(settings.relatedPostsEnabled);
    remoteSettings.relatedPostsShowHeadline = @(settings.relatedPostsShowHeadline);
    remoteSettings.relatedPostsShowThumbnails = @(settings.relatedPostsShowThumbnails);

    // Sharing
    remoteSettings.sharingButtonStyle = settings.sharingButtonStyle;
    remoteSettings.sharingLabel =  settings.sharingLabel;
    remoteSettings.sharingTwitterName = settings.sharingTwitterName;
    remoteSettings.sharingCommentLikesEnabled = @(settings.sharingCommentLikesEnabled);
    remoteSettings.sharingDisabledLikes = @(settings.sharingDisabledLikes);
    remoteSettings.sharingDisabledReblogs = @(settings.sharingDisabledReblogs);
    
    return remoteSettings;
}

@end


@implementation BlogSyncState

- (instancetype)initWithRequestCount:(NSUInteger)count completionHandler:(void (^)(NSArray *failurs))completionHandler
{
    self = [super init];
    if (self) {
        _failures = [NSMutableArray array];
        _requestCount = count;
        _completionHandler = completionHandler;
    }
    return self;
}

- (void)requestCompleted:(NSError *)error
{
    if (self.requestCount == 0) {
        return;
    }

    self.requestCount = self.requestCount - 1;
    if (error) {
        [self.failures addObject:error];
    }

    if (self.requestCount == 0) {
        if (self.completionHandler) {
            NSArray *arr = [NSArray arrayWithArray:self.failures];
            self.completionHandler(arr);
        }
        // Clean up for paranioa sake.
        [self.failures removeAllObjects];
        self.completionHandler = nil;
    }
}

@end<|MERGE_RESOLUTION|>--- conflicted
+++ resolved
@@ -24,16 +24,6 @@
 
 #import <WordPressApi/WordPressApi.h>
 
-// The BlogSyncState helper class is used by the syncBlog: method to manage the
-// execution of its completion handler.
-@interface BlogSyncState : NSObject
-@property (nonatomic, strong) NSMutableArray *failures;
-@property (nonatomic, copy) void (^completionHandler)(NSArray *failures);
-@property (nonatomic) NSUInteger requestCount;
-- (instancetype)initWithRequestCount:(NSUInteger)count completionHandler:(void (^)(NSArray *failures))completionHandler;
-- (void)requestCompleted:(NSError *)error;
-@end
-
 NSString *const LastUsedBlogURLDefaultsKey = @"LastUsedBlogURLDefaultsKey";
 NSString *const EditPostViewControllerLastUsedBlogURLOldKey = @"EditPostViewControllerLastUsedBlogURL";
 NSString *const WPComGetFeatures = @"wpcom.getFeatures";
@@ -323,22 +313,6 @@
                                failure:failure];
 }
 
-<<<<<<< HEAD
-- (void)syncBlog:(Blog *)blog completionHandler:(void (^)(NSArray *failures))completionHandler
-{
-    BlogSyncState *syncState = [[BlogSyncState alloc] initWithRequestCount:4 completionHandler:completionHandler];
-
-    NSManagedObjectID *blogObjectID = blog.objectID;
-    id<BlogServiceRemote> remote = [self remoteForBlog:blog];
-    [remote syncOptionsWithSuccess:[self optionsHandlerWithBlogObjectID:blogObjectID
-                                                      completionHandler:^{
-                                                          [syncState requestCompleted:nil];
-                                                      }]
-                           failure:^(NSError *error) {
-                               DDLogError(@"Failed syncing options for blog %@: %@", blog.url, error);
-                               [syncState requestCompleted:error];
-                           }];
-=======
 - (void)syncBlog:(Blog *)blog completionHandler:(void (^)())completionHandler
 {
     // Create a dispatch group. We'll use this to monitor completion of the various
@@ -347,7 +321,6 @@
 
     NSManagedObjectID *blogObjectID = blog.objectID;
     id<BlogServiceRemote> remote = [self remoteForBlog:blog];
->>>>>>> 6ce32ed6
 
     dispatch_group_enter(syncGroup);
     [remote syncOptionsWithSuccess:[self optionsHandlerWithBlogObjectID:blogObjectID
@@ -362,50 +335,27 @@
     dispatch_group_enter(syncGroup);
     [remote syncPostFormatsWithSuccess:[self postFormatsHandlerWithBlogObjectID:blogObjectID
                                                               completionHandler:^{
-<<<<<<< HEAD
-                                                                  [syncState requestCompleted:nil];
-                                                              }]
-                               failure:^(NSError *error) {
-                                   DDLogError(@"Failed syncing post formats for blog %@: %@", blog.url, error);
-                                   [syncState requestCompleted:error];
-=======
                                                                   dispatch_group_leave(syncGroup);
                                                               }]
                                failure:^(NSError *error) {
                                    DDLogError(@"Failed syncing post formats for blog %@: %@", blog.url, error);
                                    dispatch_group_leave(syncGroup);
->>>>>>> 6ce32ed6
                                }];
 
     PostCategoryService *categoryService = [[PostCategoryService alloc] initWithManagedObjectContext:self.managedObjectContext];
     dispatch_group_enter(syncGroup);
     [categoryService syncCategoriesForBlog:blog
                                    success:^{
-<<<<<<< HEAD
-                                       [syncState requestCompleted:nil];
-                                   }
-                                   failure:^(NSError *error) {
-                                       DDLogError(@"Failed syncing categories for blog %@: %@", blog.url, error);
-                                       [syncState requestCompleted:error];
-=======
                                        dispatch_group_leave(syncGroup);
                                    }
                                    failure:^(NSError *error) {
                                        DDLogError(@"Failed syncing categories for blog %@: %@", blog.url, error);
                                        dispatch_group_leave(syncGroup);
->>>>>>> 6ce32ed6
                                    }];
 
     dispatch_group_enter(syncGroup);
     [remote checkMultiAuthorWithSuccess:^(BOOL isMultiAuthor) {
         [self updateMutliAuthor:isMultiAuthor forBlog:blogObjectID];
-<<<<<<< HEAD
-        [syncState requestCompleted:nil];
-    } failure:^(NSError *error) {
-        DDLogError(@"Failed checking muti-author status for blog %@: %@", blog.url, error);
-        [syncState requestCompleted:error];
-    }];
-=======
         dispatch_group_leave(syncGroup);
 
     } failure:^(NSError *error) {
@@ -420,7 +370,6 @@
             completionHandler();
         }
     });
->>>>>>> 6ce32ed6
 }
 
 - (BOOL)hasVisibleWPComAccounts
@@ -986,42 +935,4 @@
     return remoteSettings;
 }
 
-@end
-
-
-@implementation BlogSyncState
-
-- (instancetype)initWithRequestCount:(NSUInteger)count completionHandler:(void (^)(NSArray *failurs))completionHandler
-{
-    self = [super init];
-    if (self) {
-        _failures = [NSMutableArray array];
-        _requestCount = count;
-        _completionHandler = completionHandler;
-    }
-    return self;
-}
-
-- (void)requestCompleted:(NSError *)error
-{
-    if (self.requestCount == 0) {
-        return;
-    }
-
-    self.requestCount = self.requestCount - 1;
-    if (error) {
-        [self.failures addObject:error];
-    }
-
-    if (self.requestCount == 0) {
-        if (self.completionHandler) {
-            NSArray *arr = [NSArray arrayWithArray:self.failures];
-            self.completionHandler(arr);
-        }
-        // Clean up for paranioa sake.
-        [self.failures removeAllObjects];
-        self.completionHandler = nil;
-    }
-}
-
 @end