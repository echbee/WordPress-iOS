#import <objc/runtime.h>

#import "Blog+Jetpack.h"
#import "WPAccount.h"
#import "WordPressAppDelegate.h"
#import "ContextManager.h"
#import "WordPressComOAuthClient.h"
#import "AccountService.h"
#import "BlogService.h"
#import "WPUserAgent.h"

NSString * const BlogJetpackErrorDomain = @"BlogJetpackError";
NSString * const BlogJetpackApiBaseUrl = @"https://public-api.wordpress.com/";
NSString * const BlogJetpackApiPath = @"get-user-blogs/1.0";

@implementation Blog (Jetpack)

- (BOOL)hasJetpack
{
    NSAssert(![self isWPcom], @"Blog+Jetpack doesn't support WordPress.com blogs");

    return (nil != [self jetpackVersion]);
}

- (BOOL)hasJetpackAndIsConnectedToWPCom
{
    BOOL hasJetpack = [self hasJetpack];
    BOOL connectedToWPCom = [[self jetpackBlogID] doubleValue] > 0.0;

    return hasJetpack && connectedToWPCom;
}

- (NSString *)jetpackVersion
{
    NSAssert(![self isWPcom], @"Blog+Jetpack doesn't support WordPress.com blogs");

    return [self.options stringForKeyPath:@"jetpack_version.value"];
}

- (NSNumber *)jetpackBlogID
{
    NSAssert(![self isWPcom], @"Blog+Jetpack doesn't support WordPress.com blogs");

    return [self.options numberForKeyPath:@"jetpack_client_id.value"];
}

- (NSString *)jetpackUsername
{
    NSAssert(![self isWPcom], @"Blog+Jetpack doesn't support WordPress.com blogs");

    return self.jetpackAccount.username;
}

- (NSString *)jetpackPassword
{
    NSAssert(![self isWPcom], @"Blog+Jetpack doesn't support WordPress.com blogs");

    return self.jetpackAccount.password;
}

- (void)validateJetpackUsername:(NSString *)username
                       password:(NSString *)password
                multifactorCode:(NSString *)multifactorCode
                        success:(void (^)())success
                        failure:(void (^)(NSError *))failure
{
    NSAssert(![self isWPcom], @"Can't validate credentials for a WordPress.com site");
    NSAssert(username != nil, @"Can't validate with a nil username");
    NSAssert(password != nil, @"Can't validate with a nil password");

    if ([self isWPcom]) {
        if (failure) {
            NSError *error = [NSError errorWithDomain:BlogJetpackErrorDomain code:BlogJetpackErrorCodeInvalidBlog userInfo:@{NSLocalizedDescriptionKey: NSLocalizedString(@"Can't validate credentials for a WordPress.com blog", @"")}];
            failure(error);
            return;
        }
    }

    AFHTTPRequestOperationManager* operationManager = [[AFHTTPRequestOperationManager alloc] initWithBaseURL:[NSURL URLWithString:BlogJetpackApiBaseUrl]];

    NSString *userAgent = [[WordPressAppDelegate sharedInstance].userAgent currentUserAgent];

    operationManager.requestSerializer = [[AFJSONRequestSerializer alloc] init];
    [operationManager.requestSerializer setAuthorizationHeaderFieldWithUsername:username password:password];
    [operationManager.requestSerializer setValue:userAgent forHTTPHeaderField:@"User-Agent"];

    [operationManager GET:BlogJetpackApiPath
               parameters:@{@"f": @"json"}
                  success:^(AFHTTPRequestOperation *operation, id responseObject)
    {
        NSArray *blogs = [responseObject arrayForKeyPath:@"userinfo.blog"];
        NSNumber *searchID = [self jetpackBlogID];
        NSString *searchURL = self.url;
        DDLogInfo(@"Available wp.com/jetpack sites for %@: %@", username, blogs);
        NSArray *foundBlogs = [blogs filteredArrayUsingPredicate:[NSPredicate predicateWithBlock:^BOOL(id evaluatedObject, NSDictionary *bindings) {
            BOOL valid = NO;
            if (searchID && [[evaluatedObject numberForKey:@"id"] isEqualToNumber:searchID]) {
                valid = YES;
            } else if ([[evaluatedObject stringForKey:@"url"] isEqualToString:searchURL]) {
                valid = YES;
            }
            if (valid) {
                DDLogInfo(@"Found blog: %@", evaluatedObject);
            }
            return valid;
        }]];

        if ([foundBlogs count] > 0) {
            [self saveJetpackUsername:username andPassword:password multifactorCode:multifactorCode success:success failure:failure];
        } else {
            NSError *error = [NSError errorWithDomain:BlogJetpackErrorDomain
                                                 code:BlogJetpackErrorCodeNoRecordForBlog
                                             userInfo:@{NSLocalizedDescriptionKey: NSLocalizedString(@"This site is not connected to that WordPress.com username", @"")}];
            if (failure) {
                failure(error);
            }
        }
    } failure:^(AFHTTPRequestOperation *operation, NSError *error)
    {
        if (failure) {
            NSError *jetpackError = error;
            if (operation.response.statusCode == 401) {
                jetpackError = [NSError errorWithDomain:BlogJetpackErrorDomain
                                                   code:BlogJetpackErrorCodeInvalidCredentials
                                               userInfo:@{NSLocalizedDescriptionKey: NSLocalizedString(@"Invalid username or password", @""), NSUnderlyingErrorKey: error}];
            }
            failure(jetpackError);
        }
    }];
}

- (void)removeJetpackCredentials
{
    NSAssert(![self isWPcom], @"Blog+Jetpack doesn't support WordPress.com blogs");

    // If the associated jetpack account is not used for anything else, remove it
    AccountService *accountService = [[AccountService alloc] initWithManagedObjectContext:self.managedObjectContext];
    WPAccount *defaultAccount = [accountService defaultWordPressComAccount];
    WPAccount *jetpackAccount = self.jetpackAccount;
    if (jetpackAccount
        && [jetpackAccount.jetpackBlogs count] == 1
        && [[jetpackAccount.jetpackBlogs anyObject] isEqual:self]
        && [jetpackAccount.visibleBlogs count] == 0
        && ![defaultAccount isEqual:jetpackAccount]) {
        DDLogWarn(@"Removing jetpack account %@ since the last blog using it is being removed", jetpackAccount.username);
        [self.managedObjectContext deleteObject:jetpackAccount];
    }
}

#pragma mark - Private methods

- (void)saveJetpackUsername:(NSString *)username
                andPassword:(NSString *)password
            multifactorCode:(NSString *)multifactorCode
                    success:(void (^)())success
                    failure:(void (^)(NSError *))failure
{
    NSAssert(!self.isWPcom, @"Blog+Jetpack doesn't support WordPress.com blogs");

    WordPressComOAuthClient *client = [WordPressComOAuthClient client];
    [client authenticateWithUsername:username
                            password:password
                     multifactorCode:multifactorCode
                             success:^(NSString *authToken) {
                                 AccountService *accountService = [[AccountService alloc] initWithManagedObjectContext:self.managedObjectContext];
                                 WPAccount *account = [accountService createOrUpdateWordPressComAccountWithUsername:username authToken:authToken];
                                 self.jetpackAccount = account;
                                 [account addJetpackBlogsObject:self];
                                 [self dataSave];

<<<<<<< HEAD
                                 [accountService updateEmailAndDefaultBlogForWordPressComAccount:account];

                                 // Sadly we don't care if this succeeds or not
                                 BlogService *blogService = [[BlogService alloc] initWithManagedObjectContext:self.managedObjectContext];
                                 [blogService syncBlogsForAccount:account success:nil failure:nil];
=======
                                 if ([[accountService defaultWordPressComAccount] isEqual:account]) {
                                     // Sadly we don't care if this succeeds or not
                                     BlogService *blogService = [[BlogService alloc] initWithManagedObjectContext:self.managedObjectContext];
                                     [blogService syncBlogsForAccount:account success:nil failure:nil];
                                 }
>>>>>>> 64d02db2

                                 if (success) {
                                     success();
                                 }
                             } failure:^(NSError *error) {
                                 DDLogError(@"Error while obtaining OAuth2 token after enabling JetPack: %@", error);

                                 /*
                                  If we're using a WordPress.com account that was already set up in the app
                                  and authenticated, we can use that one. Otherwise, we fail.
                                  */
                                 AccountService *accountService = [[AccountService alloc] initWithManagedObjectContext:self.managedObjectContext];
                                 WPAccount *account = [accountService findWordPressComAccountWithUsername:username];

                                 if (account) {
                                     self.jetpackAccount = account;
                                     [self dataSave];
                                     if (success) {
                                         success();
                                     }
                                 } else {
                                     if (failure) {
                                         failure(error);
                                     }
                                 }
                             }];
}

/*
 Replacement method for `-[Blog remove]`

 @warning Don't call this directly
 */
- (void)removeWithoutJetpack
{
    if (![self isWPcom]) {
        [self removeJetpackCredentials];
    }

    // Since we exchanged implementations, this actually calls `-[Blog remove]`
    [self removeWithoutJetpack];
}

- (NSNumber *)jetpackDotComID
{
    // For WordPress.com blogs, don't override the blog ID
    if ([self isWPcom]) {
        return [self jetpackDotComID];
    }

    // For self hosted, return the jetpackBlogID, which will be nil if there's no Jetpack
    return [self jetpackBlogID];
}

- (NSString *)jetpackAuthToken
{
    if ([self isWPcom]) {
        return [self jetpackAuthToken];
    } else {
        return self.jetpackAccount.authToken;
    }
}

+ (void)load
{
    Method originalRemove = class_getInstanceMethod(self, @selector(remove));
    Method customRemove = class_getInstanceMethod(self, @selector(removeWithoutJetpack));
    method_exchangeImplementations(originalRemove, customRemove);
    Method originalDotcomId = class_getInstanceMethod(self, @selector(dotComID));
    Method customDotcomId = class_getInstanceMethod(self, @selector(jetpackDotComID));
    method_exchangeImplementations(originalDotcomId, customDotcomId);
    Method originalAuthToken = class_getInstanceMethod(self, @selector(authToken));
    Method customAuthToken = class_getInstanceMethod(self, @selector(jetpackAuthToken));
    method_exchangeImplementations(originalAuthToken, customAuthToken);
}

@end<|MERGE_RESOLUTION|>--- conflicted
+++ resolved
@@ -168,19 +168,14 @@
                                  [account addJetpackBlogsObject:self];
                                  [self dataSave];
 
-<<<<<<< HEAD
                                  [accountService updateEmailAndDefaultBlogForWordPressComAccount:account];
 
-                                 // Sadly we don't care if this succeeds or not
-                                 BlogService *blogService = [[BlogService alloc] initWithManagedObjectContext:self.managedObjectContext];
-                                 [blogService syncBlogsForAccount:account success:nil failure:nil];
-=======
                                  if ([[accountService defaultWordPressComAccount] isEqual:account]) {
                                      // Sadly we don't care if this succeeds or not
                                      BlogService *blogService = [[BlogService alloc] initWithManagedObjectContext:self.managedObjectContext];
                                      [blogService syncBlogsForAccount:account success:nil failure:nil];
                                  }
->>>>>>> 64d02db2
+
 
                                  if (success) {
                                      success();
