import Foundation
import WordPressShared

// MARK: - Typealiases
//
typealias People = [Person]


// MARK: - Person Encapsulates all of the properties a Blog's User may have
//
struct Person: Equatable {
    let ID: Int
    let username: String
    let firstName: String?
    let lastName: String?
    let displayName: String
    let role: Role
    let siteID: Int
    let linkedUserID: Int
    let avatarURL: NSURL?
    let isSuperAdmin: Bool

    enum Role: Int, Comparable, Equatable, CustomStringConvertible {
        case SuperAdmin
        case Admin
        case Editor
        case Author
        case Contributor
        case Subscriber
        case Unsupported
<<<<<<< HEAD
=======

        static let roles : [Role] = [.SuperAdmin, .Admin, .Editor, .Author, .Contributor]
>>>>>>> 15472bee
    }
}



// MARK: - Person Helper Methods
//
extension Person {
    init(managedPerson: ManagedPerson) {
        ID = Int(managedPerson.userID)
        username = managedPerson.username
        firstName = managedPerson.firstName
        lastName = managedPerson.lastName
        displayName = managedPerson.displayName
        role = Role(string: managedPerson.role)
        siteID = Int(managedPerson.siteID)
        linkedUserID = Int(managedPerson.linkedUserID)
        avatarURL = managedPerson.avatarURL.flatMap { NSURL(string: $0) }
        isSuperAdmin = managedPerson.isSuperAdmin
    }

    var fullName: String {
        let first = firstName ?? String()
        let last = lastName ?? String()
        let separator = (first.isEmpty == false && last.isEmpty == false) ? " " : ""

        return "\(first)\(separator)\(last)"
    }
}



// MARK: - Role Helpers
//
extension Person.Role {
    init(string: String) {
        switch string {
        case "administrator":
            self = .Admin
        case "editor":
            self = .Editor
        case "author":
            self = .Author
        case "contributor":
            self = .Contributor
        case "super-admin":
            self = .SuperAdmin
        case "subscriber":
            self = .Subscriber
        default:
            self = .Unsupported
        }
    }

    func color() -> UIColor {
        switch self {
        case .SuperAdmin:
            return WPStyleGuide.People.superAdminColor
        case .Admin:
            return WPStyleGuide.People.adminColor
        case .Editor:
            return WPStyleGuide.People.editorColor
        case .Author:
            return WPStyleGuide.People.authorColor
        case .Contributor:
            return WPStyleGuide.People.contributorColor
        case .Subscriber:
            return WPStyleGuide.People.contributorColor
        case .Unsupported:
            return WPStyleGuide.People.contributorColor
        }
    }

    func localizedName() -> String {
        switch self {
        case .SuperAdmin:
            return NSLocalizedString("Super Admin", comment: "User role badge")
        case .Admin:
            return NSLocalizedString("Admin", comment: "User role badge")
        case .Editor:
            return NSLocalizedString("Editor", comment: "User role badge")
        case .Author:
            return NSLocalizedString("Author", comment: "User role badge")
        case .Contributor:
            return NSLocalizedString("Contributor", comment: "User role badge")
        case .Subscriber:
            return NSLocalizedString("Subscriber", comment: "User role badge")
        case .Unsupported:
            return NSLocalizedString("Unsupported", comment: "User role badge")
        }
    }

    var description: String {
        switch self {
        case .SuperAdmin:
            return "super-admin"
        case .Admin:
            return "administrator"
        case .Editor:
            return "editor"
        case .Author:
            return "author"
        case .Contributor:
            return "contributor"
        case .Subscriber:
            return "subscriber"
        default:
            return "unsupported"
        }
    }
}



// MARK: - Operator Overloading
//
func ==(lhs: Person, rhs: Person) -> Bool {
    return lhs.ID == rhs.ID
        && lhs.username == rhs.username
        && lhs.firstName == rhs.firstName
        && lhs.lastName == rhs.lastName
        && lhs.displayName == rhs.displayName
        && lhs.role == rhs.role
        && lhs.siteID == rhs.siteID
        && lhs.linkedUserID == rhs.linkedUserID
        && lhs.avatarURL == rhs.avatarURL
        && lhs.isSuperAdmin == rhs.isSuperAdmin
}

func ==(lhs: Person.Role, rhs: Person.Role) -> Bool {
    return lhs.rawValue == rhs.rawValue
}

func <(lhs: Person.Role, rhs: Person.Role) -> Bool {
    return lhs.rawValue < rhs.rawValue
}<|MERGE_RESOLUTION|>--- conflicted
+++ resolved
@@ -28,11 +28,6 @@
         case Contributor
         case Subscriber
         case Unsupported
-<<<<<<< HEAD
-=======
-
-        static let roles : [Role] = [.SuperAdmin, .Admin, .Editor, .Author, .Contributor]
->>>>>>> 15472bee
     }
 }
 
