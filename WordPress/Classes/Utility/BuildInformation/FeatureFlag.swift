/// FeatureFlag exposes a series of features to be conditionally enabled on
/// different builds.
@objc
enum FeatureFlag: Int {
    case exampleFeature
    case jetpackDisconnect
    case activity
    case usernameChanging
    case zendeskMobile
<<<<<<< HEAD
    case saveForLater
=======
    case primeForPush
>>>>>>> 9b4a0217

    /// Returns a boolean indicating if the feature is enabled
    var enabled: Bool {
        switch self {
        case .exampleFeature:
            return true
        case .jetpackDisconnect:
            return BuildConfiguration.current == .localDeveloper
        case .activity:
            return BuildConfiguration.current ~= [.localDeveloper, .a8cBranchTest, .a8cPrereleaseTesting]
        case .usernameChanging:
            return BuildConfiguration.current == .localDeveloper
        case .zendeskMobile:
            return BuildConfiguration.current == .localDeveloper
<<<<<<< HEAD
        case .saveForLater:
=======
        case .primeForPush:
>>>>>>> 9b4a0217
            return BuildConfiguration.current == .localDeveloper
        }
    }
}

/// Objective-C bridge for FeatureFlag.
///
/// Since we can't expose properties on Swift enums we use a class instead
class Feature: NSObject {
    /// Returns a boolean indicating if the feature is enabled
    @objc static func enabled(_ feature: FeatureFlag) -> Bool {
        return feature.enabled
    }
}<|MERGE_RESOLUTION|>--- conflicted
+++ resolved
@@ -7,11 +7,8 @@
     case activity
     case usernameChanging
     case zendeskMobile
-<<<<<<< HEAD
     case saveForLater
-=======
     case primeForPush
->>>>>>> 9b4a0217
 
     /// Returns a boolean indicating if the feature is enabled
     var enabled: Bool {
@@ -26,11 +23,9 @@
             return BuildConfiguration.current == .localDeveloper
         case .zendeskMobile:
             return BuildConfiguration.current == .localDeveloper
-<<<<<<< HEAD
         case .saveForLater:
-=======
+            return BuildConfiguration.current == .localDeveloper
         case .primeForPush:
->>>>>>> 9b4a0217
             return BuildConfiguration.current == .localDeveloper
         }
     }
