//
//  PostMediaViewController.m
//  WordPress
//
//  Created by Chris Boyd on 8/26/10.
//  Code is poetry.
//

#import "PostMediaViewController.h"
#import "EditPostViewController_Internal.h"
#import "Post.h"
#import <ImageIO/ImageIO.h>
#import "ContextManager.h"

#define TAG_ACTIONSHEET_PHOTO 1
#define TAG_ACTIONSHEET_VIDEO 2
#define TAG_ACTIONSHEET_PHOTO_SELECTION_PROMPT 3
#define NUMBERS	@"0123456789"


@interface PostMediaViewController ()

@property (nonatomic, strong) AbstractPost *apost;
@property (nonatomic, weak) UIActionSheet *addMediaActionSheet;

- (void)getMetadataFromAssetForURL:(NSURL *)url;
- (UITableViewCell *)configureCell:(UITableViewCell *)cell atIndexPath:(NSIndexPath *)indexPath;

@end

@implementation PostMediaViewController {
    CGRect actionSheetRect;
    UIAlertView *currentAlert;
    
    BOOL _dismissOnCancel;
    BOOL _hasPromptedToAddPhotos;
}


#pragma mark -
#pragma mark Lifecycle Methods

- (void)dealloc {
    _picker.delegate = nil;
    [[NSNotificationCenter defaultCenter] removeObserver:self];
}

- (id)initWithPost:(AbstractPost *)aPost {
    self = [super init];
    if (self) {
        self.apost = aPost;
        [self initObjects];
    }
    return self;
}

- (void)initObjects {
	self.photos = [[NSMutableArray alloc] init];
	self.videos = [[NSMutableArray alloc] init];
    actionSheetRect = CGRectZero;
}

- (void)viewDidLoad {
    DDLogInfo(@"%@ %@", self, NSStringFromSelector(_cmd));
    [super viewDidLoad];
    
    self.tableView.tableHeaderView = [[UIView alloc] initWithFrame:CGRectMake(0, 0, CGRectGetWidth(self.view.bounds), 10)];

    self.title = NSLocalizedString(@"Media", nil);
	
	self.currentOrientation = [self interpretOrientation:[UIDevice currentDevice].orientation];
		
	[self initObjects];
	self.videoEnabled = YES;
    [self checkVideoPressEnabled];
    [self addNotifications];
    
    UIImage *image = [UIImage imageNamed:@"icon-posts-add"];
    UIButton *button = [[UIButton alloc] initWithFrame:CGRectMake(0, 0, image.size.width, image.size.height)];
    [button setImage:image forState:UIControlStateNormal];
    [button addTarget:self action:@selector(tappedAddButton) forControlEvents:UIControlEventTouchUpInside];
    UIBarButtonItem *addButton = [[UIBarButtonItem alloc] initWithCustomView:button];
    
    [WPStyleGuide setRightBarButtonItemWithCorrectSpacing:addButton forNavigationItem:self.navigationItem];
}

- (void)viewDidAppear:(BOOL)animated {
    [super viewDidAppear:animated];
    if (!_hasPromptedToAddPhotos) {
        id <NSFetchedResultsSectionInfo> sectionInfo = nil;
        sectionInfo = [[self.resultsController sections] objectAtIndex:0];
        if ([sectionInfo numberOfObjects] == 0) {
            _dismissOnCancel = YES;
            [self tappedAddButton];
        }
    }
    _hasPromptedToAddPhotos = YES;
}

- (void)viewWillDisappear:(BOOL)animated {
    [super viewWillDisappear:animated];
    
    if (_currentActionSheet) {
        [_currentActionSheet dismissWithClickedButtonIndex:_currentActionSheet.cancelButtonIndex animated:YES];
    }
    
    [[[CPopoverManager instance] currentPopoverController] dismissPopoverAnimated:YES];
}

- (NSString *)statsPrefix {
    if (_statsPrefix == nil)
        return @"Post Detail";
    else
        return _statsPrefix;
}

<<<<<<< HEAD
- (void)customizeForiOS7
{
    UIImage *image = [UIImage imageNamed:@"icon-posts-add"];
    UIButton *button = [[UIButton alloc] initWithFrame:CGRectMake(0, 0, image.size.width, image.size.height)];
    [button setImage:image forState:UIControlStateNormal];
    [button addTarget:self action:@selector(tappedAddButton) forControlEvents:UIControlEventTouchUpInside];
    UIBarButtonItem *addButton = [[UIBarButtonItem alloc] initWithCustomView:button];

    [WPStyleGuide setRightBarButtonItemWithCorrectSpacing:addButton forNavigationItem:self.navigationItem];
}

- (void)tappedAddButton
{
    if (_addMediaActionSheet != nil || self.isShowingResizeActionSheet)
=======
- (void)tappedAddButton {
    if (_addMediaActionSheet != nil || self.isShowingResizeActionSheet == YES)
>>>>>>> 35a7dc30
        return;

    if (_addPopover != nil) {
        [_addPopover dismissPopoverAnimated:YES];
        [[CPopoverManager instance] setCurrentPopoverController:nil];
        _addPopover = nil;
    }
    
    if (currentActionSheet) {
        return;
    }

    UIActionSheet *addMediaActionSheet;
    
    if ([UIImagePickerController isSourceTypeAvailable:UIImagePickerControllerSourceTypeCamera]) {
        if ([self isDeviceSupportVideoAndVideoPressEnabled]) {
            addMediaActionSheet = [[UIActionSheet alloc] initWithTitle:@"" delegate:self cancelButtonTitle:NSLocalizedString(@"Cancel", nil) destructiveButtonTitle:nil otherButtonTitles:NSLocalizedString(@"Add Photo From Library", nil), NSLocalizedString(@"Take Photo", nil), NSLocalizedString(@"Add Video from Library", @""), NSLocalizedString(@"Record Video", @""),nil];
            _addMediaActionSheet = addMediaActionSheet;
            
        } else {
            addMediaActionSheet = [[UIActionSheet alloc] initWithTitle:@"" delegate:self cancelButtonTitle:NSLocalizedString(@"Cancel", nil) destructiveButtonTitle:nil otherButtonTitles:NSLocalizedString(@"Add Photo From Library", nil), NSLocalizedString(@"Take Photo", nil), nil];
            _addMediaActionSheet = addMediaActionSheet;
        }
    } else {
        addMediaActionSheet = [[UIActionSheet alloc] initWithTitle:@"" delegate:self cancelButtonTitle:NSLocalizedString(@"Cancel", nil) destructiveButtonTitle:nil otherButtonTitles:NSLocalizedString(@"Add Photo From Library", nil), nil];
        _addMediaActionSheet = addMediaActionSheet;
    }
    
    _addMediaActionSheet.tag = TAG_ACTIONSHEET_PHOTO_SELECTION_PROMPT;
    if (IS_IPAD) {
        [_addMediaActionSheet showFromBarButtonItem:[self.navigationItem.rightBarButtonItems objectAtIndex:1] animated:YES];
    } else {
        [_addMediaActionSheet showInView:self.view];
    }
    
    currentActionSheet = addMediaActionSheet;
}

- (void)addNotifications {
	[[NSNotificationCenter defaultCenter] addObserver:self selector:@selector(mediaDidUploadSuccessfully:) name:VideoUploadSuccessfulNotification object:nil];
	[[NSNotificationCenter defaultCenter] addObserver:self selector:@selector(mediaDidUploadSuccessfully:) name:ImageUploadSuccessfulNotification object:nil];
	[[NSNotificationCenter defaultCenter] addObserver:self selector:@selector(mediaUploadFailed:) name:VideoUploadFailedNotification object:nil];
	[[NSNotificationCenter defaultCenter] addObserver:self selector:@selector(mediaUploadFailed:) name:ImageUploadFailedNotification object:nil];
}

- (void)removeNotifications{
	[[NSNotificationCenter defaultCenter] removeObserver:self];
}

- (Post *)post {
    if ([self.apost isKindOfClass:[Post class]]) {
        return (Post *)self.apost;
    }
    return nil;
}

#pragma mark -
#pragma mark Table view data source

- (NSInteger)numberOfSectionsInTableView:(UITableView *)tableView {
    return [[self.resultsController sections] count];
}

- (NSInteger)tableView:(UITableView *)tableView numberOfRowsInSection:(NSInteger)section {
    id <NSFetchedResultsSectionInfo> sectionInfo = nil;
    sectionInfo = [[self.resultsController sections] objectAtIndex:section];
    return [sectionInfo numberOfObjects];
}

- (UITableViewCell *)tableView:(UITableView *)tableView cellForRowAtIndexPath:(NSIndexPath *)indexPath {
    static NSString *CellIdentifier = @"Cell";
    
    UITableViewCell *cell = [tableView dequeueReusableCellWithIdentifier:CellIdentifier];
    if (cell == nil) {
        cell = [[UITableViewCell alloc] initWithStyle:UITableViewCellStyleSubtitle reuseIdentifier:CellIdentifier];
	}
    
    [self configureCell:cell atIndexPath:indexPath];
    
    return cell;
}

- (UITableViewCell *)configureCell:(UITableViewCell *)cell atIndexPath:(NSIndexPath *)indexPath {
	Media *media = [self.resultsController objectAtIndexPath:indexPath];
    cell.imageView.image = [UIImage imageWithData:media.thumbnail];
	NSString *filesizeString = nil;
    if([media.filesize floatValue] > 1024)
        filesizeString = [NSString stringWithFormat:@"%.2f MB", ([media.filesize floatValue]/1024)];
    else
        filesizeString = [NSString stringWithFormat:@"%.2f KB", [media.filesize floatValue]];
    
    if(media.title != nil)
        cell.textLabel.text = media.title;
    else
        cell.textLabel.text = media.filename;

    cell.selectionStyle = UITableViewCellSelectionStyleBlue;
    if (media.remoteStatus == MediaRemoteStatusPushing) {
        CGFloat mediaProgress = media.progress * 100.0;
        if ([@(mediaProgress) floatValue] < 100.0) {
            cell.detailTextLabel.text = [NSString stringWithFormat:NSLocalizedString(@"%.1f%%. [Cancel]", @"Uploading message with percentage displayed when an image is uploading, tapping cancels."), mediaProgress];
        } else {
            cell.detailTextLabel.text = [NSString stringWithFormat:NSLocalizedString(@"Processing...", @"Uploading message displayed when an image has finished uploading."), mediaProgress];
        }
    } else if (media.remoteStatus == MediaRemoteStatusProcessing) {
        cell.detailTextLabel.text = NSLocalizedString(@"Preparing...", @"Uploading message when an image is about to be uploaded.");
        cell.selectionStyle = UITableViewCellSelectionStyleNone;
    } else if (media.remoteStatus == MediaRemoteStatusFailed) {
        cell.detailTextLabel.text = NSLocalizedString(@"Upload failed. [Retry]", @"Uploading message when a media upload has failed, tapping retries.");
    } else {
        if ([media.mediaType isEqualToString:@"image"]) {
            cell.detailTextLabel.text = [NSString stringWithFormat:@"%dx%d %@", 
                                         [media.width intValue], [media.height intValue], filesizeString];        
        } else if ([media.mediaType isEqualToString:@"video"]) {
            NSNumber *valueForDisplay = [NSNumber numberWithDouble:[media.length doubleValue]];
            NSNumber *days = [NSNumber numberWithDouble:
                              ([valueForDisplay doubleValue] / 86400)];
            NSNumber *hours = [NSNumber numberWithDouble:
                               (([valueForDisplay doubleValue] / 3600) -
                                ([days intValue] * 24))];
            NSNumber *minutes = [NSNumber numberWithDouble:
                                 (([valueForDisplay doubleValue] / 60) -
                                  ([days intValue] * 24 * 60) -
                                  ([hours intValue] * 60))];
            NSNumber *seconds = [NSNumber numberWithInt:([valueForDisplay intValue] % 60)];
            
            if([media.filesize floatValue] > 1024)
                filesizeString = [NSString stringWithFormat:@"%.2f MB", ([media.filesize floatValue]/1024)];
            else
                filesizeString = [NSString stringWithFormat:@"%.2f KB", [media.filesize floatValue]];
            
            cell.detailTextLabel.text = [NSString stringWithFormat:
                                         @"%02d:%02d:%02d %@",
                                         [hours intValue],
                                         [minutes intValue],
                                         [seconds intValue], 
                                         filesizeString];
        }
    }

	[cell.imageView setBounds:CGRectMake(0.0f, 0.0f, 75.0f, 75.0f)];
	[cell.imageView setClipsToBounds:YES];
	[cell.imageView setFrame:CGRectMake(0.0f, 0.0f, 75.0f, 75.0f)];
	[cell.imageView setContentMode:UIViewContentModeScaleAspectFill];
    
	filesizeString = nil;
    
    [WPStyleGuide configureTableViewCell:cell];
    
    return cell;
}

- (CGFloat)tableView:(UITableView *)tableView heightForRowAtIndexPath:(NSIndexPath *)indexPath {
	return 75.0f;
}

#pragma mark -
#pragma mark Table view delegate

- (void)tableView:(UITableView *)tableView didSelectRowAtIndexPath:(NSIndexPath *)indexPath {
    Media *media = [self.resultsController objectAtIndexPath:indexPath];

    if (media.remoteStatus == MediaRemoteStatusFailed) {
        [media uploadWithSuccess:^{
            if (([media isDeleted])) {
                DDLogWarn(@"Media deleted while uploading (%@)", media);
                return;
            }
            [[NSNotificationCenter defaultCenter] postNotificationName:@"ShouldInsertMediaBelow" object:media];
            [media save];
        } failure:^(NSError *error) {
            // User canceled upload
            if (error.domain == NSURLErrorDomain && error.code == NSURLErrorCancelled) {
                return;
            }
            [WPError showNetworkingAlertWithError:error title:NSLocalizedString(@"Upload failed", @"")];
        }];
    } else if (media.remoteStatus == MediaRemoteStatusPushing) {
        [media cancelUpload];
    } else if (media.remoteStatus == MediaRemoteStatusProcessing) {
        // Do nothing. See trac #1508
    } else {
        MediaObjectViewController *mediaView = [[MediaObjectViewController alloc] initWithNibName:@"MediaObjectView" bundle:nil];
        [mediaView setMedia:media];

        if(IS_IPAD) {
			mediaView.modalTransitionStyle = UIModalTransitionStyleCrossDissolve;
			mediaView.modalPresentationStyle = UIModalPresentationFormSheet;
			
            [self presentViewController:mediaView animated:YES completion:nil];
		}
        else {
            [self.navigationController pushViewController:mediaView animated:YES];
        }
    }

	[tableView deselectRowAtIndexPath:indexPath animated:YES];
}

- (void)tableView:(UITableView *)tableView commitEditingStyle:(UITableViewCellEditingStyle)editingStyle forRowAtIndexPath:(NSIndexPath *)indexPath {
	if (editingStyle == UITableViewCellEditingStyleDelete)
	{
        [[NSNotificationCenter defaultCenter] postNotificationName:@"ShouldRemoveMedia" object:[self.resultsController objectAtIndexPath:indexPath]];
        Media *media = [self.resultsController objectAtIndexPath:indexPath];
        [media remove];
	}
}

- (NSString *)tableView:(UITableView*)tableView titleForDeleteConfirmationButtonForRowAtIndexPath:(NSIndexPath *)indexPath {
	return NSLocalizedString(@"Remove", @"");
}

//Hide unnecessary row dividers. See http://ios.trac.wordpress.org/ticket/1264
- (UIView *)tableView:(UITableView *)tableView viewForFooterInSection:(NSInteger)section {
    if ([self numberOfSectionsInTableView:tableView] == (section+1)){
        return [UIView new];
    }
    return nil;
}

#pragma mark -
#pragma mark Custom methods

- (void)scaleAndRotateImage:(UIImage *)image {
	DDLogVerbose(@"scaling and rotating image...");
}

#pragma mark -
#pragma mark UIPopover Delegate Methods

- (void)popoverControllerDidDismissPopover:(UIPopoverController *)popoverController {
    _addPopover.delegate = nil;
    _addPopover = nil;
}


#pragma mark -
#pragma mark Action Sheet Delegate Methods

- (void)didPresentActionSheet:(UIActionSheet *)actionSheet {
    self.currentActionSheet = actionSheet;
}

- (void)actionSheet:(UIActionSheet *)actionSheet didDismissWithButtonIndex:(NSInteger)buttonIndex {

    _addMediaActionSheet = nil;
    
    if (actionSheet.tag == TAG_ACTIONSHEET_PHOTO_SELECTION_PROMPT) {
        [self processPhotoPickerActionSheet:actionSheet didDismissWithButtonIndex:buttonIndex];
        return;
    }
    
<<<<<<< HEAD
	if(isShowingMediaPickerActionSheet) {
=======
	if(_isShowingMediaPickerActionSheet == YES) {
>>>>>>> 35a7dc30
		switch (actionSheet.numberOfButtons) {
			case 2:
				if(buttonIndex == 0)
					[self pickPhotoFromPhotoLibrary:actionSheet];
				else {
					self.isAddingMedia = NO;
				}
				break;
			case 3:
				if(buttonIndex == 0) {
					[self pickPhotoFromPhotoLibrary:actionSheet];
				}
				else if(buttonIndex == 1) {
                    if (actionSheet.tag == TAG_ACTIONSHEET_VIDEO) {
                        [self pickVideoFromCamera:actionSheet];
                    } else {
                        [self pickPhotoFromCamera:actionSheet];
                    }
				}
				else {
					self.isAddingMedia = NO;
				}
				break;
			default:
				break;
		}
		self.isShowingMediaPickerActionSheet = NO;
	}
<<<<<<< HEAD
	else if(isShowingChangeOrientationActionSheet) {
=======
	else if(_isShowingChangeOrientationActionSheet == YES) {
>>>>>>> 35a7dc30
		switch (buttonIndex) {
			case 0:
				self.currentOrientation = MediaOrientationPortrait;
				break;
			case 1:
				self.currentOrientation = MediaOrientationLandscape;
				break;
			default:
				self.currentOrientation = MediaOrientationPortrait;
				break;
		}
		[self processRecordedVideo];
		self.isShowingChangeOrientationActionSheet = NO;
<<<<<<< HEAD
	}
	else if(isShowingResizeActionSheet) {
=======
	} else if(_isShowingResizeActionSheet == YES) {
>>>>>>> 35a7dc30
        if (actionSheet.cancelButtonIndex != buttonIndex) {
            switch (buttonIndex) {
                case 0:
                    if (actionSheet.numberOfButtons == 3)
                        [self useImage:[self resizeImage:_currentImage toSize:MediaResizeOriginal]];
                    else
                        [self useImage:[self resizeImage:_currentImage toSize:MediaResizeSmall]];
                    break;
                case 1:
                    if (actionSheet.numberOfButtons == 3)
                        [self showCustomSizeAlert];
                    else if (actionSheet.numberOfButtons == 4)
                        [self useImage:[self resizeImage:_currentImage toSize:MediaResizeOriginal]];
                    else
                        [self useImage:[self resizeImage:_currentImage toSize:MediaResizeMedium]];
                    break;
                case 2:
                    if (actionSheet.numberOfButtons == 4)
                        [self showCustomSizeAlert];
                    else if (actionSheet.numberOfButtons == 5)
                        [self useImage:[self resizeImage:_currentImage toSize:MediaResizeOriginal]];
                    else
                        [self useImage:[self resizeImage:_currentImage toSize:MediaResizeLarge]];
                    break;
                case 3:
                    if (actionSheet.numberOfButtons == 5)
                        [self showCustomSizeAlert];
                    else
                        [self useImage:[self resizeImage:_currentImage toSize:MediaResizeOriginal]];
                    break;
                case 4: 
                    [self showCustomSizeAlert]; 
                    break;
            }
        }
		self.isShowingResizeActionSheet = NO;
	}
    
    self.currentActionSheet = nil;
}

- (void)processPhotoPickerActionSheet:(UIActionSheet *)actionSheet didDismissWithButtonIndex:(NSInteger)buttonIndex {
    
    UIActionSheet *savedCurrentActionSheet = _currentActionSheet;
    self.currentActionSheet = nil;
    NSString *buttonTitle = [actionSheet buttonTitleAtIndex:buttonIndex];
    
    if ([buttonTitle isEqualToString:NSLocalizedString(@"Cancel", nil)] && _dismissOnCancel) {
        [self.navigationController popViewControllerAnimated:YES];
        return;
    }

    if ([buttonTitle isEqualToString:NSLocalizedString(@"Add Photo From Library", nil)]) {
        [WPMobileStats flagProperty:StatsPropertyPostDetailClickedAddPhoto forEvent:[self formattedStatEventString:StatsEventPostDetailClosedEditor]];
        [self pickPhotoFromPhotoLibrary:nil];
    } else if ([buttonTitle isEqualToString:NSLocalizedString(@"Take Photo", nil)]) {
        [WPMobileStats flagProperty:StatsPropertyPostDetailClickedAddPhoto forEvent:[self formattedStatEventString:StatsEventPostDetailClosedEditor]];
        [self pickPhotoFromCamera:nil];
    } else if ([buttonTitle isEqualToString:NSLocalizedString(@"Add Video from Library", nil)]) {
        [WPMobileStats flagProperty:StatsPropertyPostDetailClickedAddVideo forEvent:[self formattedStatEventString:StatsEventPostDetailClosedEditor]];
        actionSheet.tag = TAG_ACTIONSHEET_VIDEO;
        [self pickPhotoFromPhotoLibrary:actionSheet];
    } else if ([buttonTitle isEqualToString:NSLocalizedString(@"Record Video", nil)]) {
        [WPMobileStats flagProperty:StatsPropertyPostDetailClickedAddVideo forEvent:[self formattedStatEventString:StatsEventPostDetailClosedEditor]];
        [self pickVideoFromCamera:actionSheet];
    } else {
        //
        self.currentActionSheet = savedCurrentActionSheet;
    }
    _dismissOnCancel = NO;
}

#pragma mark -
#pragma mark Picker Methods

- (UIImagePickerController *)resetImagePicker {
    _picker.delegate = nil;
    self.picker = [[UIImagePickerController alloc] init];
    _picker.navigationBar.translucent = NO;
	_picker.delegate = self;
	_picker.allowsEditing = NO;
    return _picker;
}

- (void)pickPhotoFromCamera:(id)sender {
	self.currentOrientation = [self interpretOrientation:[UIDevice currentDevice].orientation];
    if ([UIImagePickerController isSourceTypeAvailable:UIImagePickerControllerSourceTypeCamera]) {
        [self resetImagePicker];
        _picker.sourceType = UIImagePickerControllerSourceTypeCamera;
		_picker.mediaTypes = [NSArray arrayWithObject:(NSString *)kUTTypeImage];
        _picker.modalPresentationStyle = UIModalPresentationCurrentContext;
		
        [self.navigationController presentViewController:_picker animated:YES completion:nil];
    }
}

- (void)pickVideoFromCamera:(id)sender {
	self.currentOrientation = [self interpretOrientation:[UIDevice currentDevice].orientation];
    [self resetImagePicker];
	_picker.sourceType =  UIImagePickerControllerSourceTypeCamera;
	_picker.mediaTypes = [NSArray arrayWithObject:(NSString *)kUTTypeMovie];
	_picker.videoQuality = UIImagePickerControllerQualityTypeMedium;
    _picker.modalPresentationStyle = UIModalPresentationCurrentContext;
	
	if([[NSUserDefaults standardUserDefaults] objectForKey:@"video_quality_preference"] != nil) {
		NSString *quality = [[NSUserDefaults standardUserDefaults] objectForKey:@"video_quality_preference"];
		switch ([quality intValue]) {
			case 0:
				_picker.videoQuality = UIImagePickerControllerQualityTypeHigh;
				break;
			case 1:
				_picker.videoQuality = UIImagePickerControllerQualityTypeMedium;
				break;
			case 2:
				_picker.videoQuality = UIImagePickerControllerQualityTypeLow;
				break;
			case 3:
				_picker.videoQuality = UIImagePickerControllerQualityType640x480;
				break;
			default:
				_picker.videoQuality = UIImagePickerControllerQualityTypeMedium;
				break;
		}
	}
	
    [self.navigationController presentViewController:_picker animated:YES completion:nil];
}

- (void)pickPhotoFromPhotoLibrary:(id)sender {
    if ([UIImagePickerController isSourceTypeAvailable:UIImagePickerControllerSourceTypePhotoLibrary]) {
        if (IS_IPAD && _addPopover != nil) {
            [_addPopover dismissPopoverAnimated:YES];
        }        
        [self resetImagePicker];
        _picker.sourceType = UIImagePickerControllerSourceTypePhotoLibrary;
        if ([(UIView *)sender tag] == TAG_ACTIONSHEET_VIDEO) {
            _picker.mediaTypes = [NSArray arrayWithObject:(NSString *)kUTTypeMovie];
			_picker.videoQuality = UIImagePickerControllerQualityTypeMedium;
            _picker.modalPresentationStyle = UIModalPresentationCurrentContext;
			
			if([[NSUserDefaults standardUserDefaults] objectForKey:@"video_quality_preference"] != nil) {
				NSString *quality = [[NSUserDefaults standardUserDefaults] objectForKey:@"video_quality_preference"];
				switch ([quality intValue]) {
					case 0:
						_picker.videoQuality = UIImagePickerControllerQualityTypeHigh;
						break;
					case 1:
						_picker.videoQuality = UIImagePickerControllerQualityTypeMedium;
						break;
					case 2:
						_picker.videoQuality = UIImagePickerControllerQualityTypeLow;
						break;
					case 3:
						_picker.videoQuality = UIImagePickerControllerQualityType640x480;
						break;
					default:
						_picker.videoQuality = UIImagePickerControllerQualityTypeMedium;
						break;
				}
			}	
        } else {
            _picker.mediaTypes = [NSArray arrayWithObject:(NSString *)kUTTypeImage];
        }
		self.isLibraryMedia = YES;
		
		if(IS_IPAD) {
            if (_addPopover == nil) {
                self.addPopover = [[UIPopoverController alloc] initWithContentViewController:_picker];
                _addPopover.delegate = self;
            }

            if (!CGRectIsEmpty(actionSheetRect)) {
//                [addPopover presentPopoverFromRect:actionSheetRect inView:self.postDetailViewController.postSettingsViewController.view permittedArrowDirections:UIPopoverArrowDirectionAny animated:YES];
                [_addPopover presentPopoverFromRect:actionSheetRect inView:self.view permittedArrowDirections:UIPopoverArrowDirectionAny animated:YES];
            } else {
                // We insert a spacer into the barButtonItems so we need to grab the actual
                // bar button item otherwise there is a crash.
                UIBarButtonItem *barButton = [self.navigationItem.rightBarButtonItems objectAtIndex:1];
                [_addPopover presentPopoverFromBarButtonItem:barButton permittedArrowDirections:UIPopoverArrowDirectionAny animated:YES];
            }
            [[CPopoverManager instance] setCurrentPopoverController:_addPopover];
		}
		else {
            [self.navigationController presentViewController:_picker animated:YES completion:nil];
		}
    }
}

- (MediaOrientation)interpretOrientation:(UIDeviceOrientation)theOrientation {
	MediaOrientation result = MediaOrientationPortrait;
	switch (theOrientation) {
		case UIDeviceOrientationPortrait:
			result = MediaOrientationPortrait;
			break;
		case UIDeviceOrientationPortraitUpsideDown:
			result = MediaOrientationPortrait;
			break;
		case UIDeviceOrientationLandscapeLeft:
			result = MediaOrientationLandscape;
			break;
		case UIDeviceOrientationLandscapeRight:
			result = MediaOrientationLandscape;
			break;
		case UIDeviceOrientationFaceUp:
			result = MediaOrientationPortrait;
			break;
		case UIDeviceOrientationFaceDown:
			result = MediaOrientationPortrait;
			break;
		case UIDeviceOrientationUnknown:
			result = MediaOrientationPortrait;
			break;
	}
	
	return result;
}

- (void)showOrientationChangedActionSheet {
    if (_currentActionSheet || _addPopover) {
        return;
    }
    
	self.isShowingChangeOrientationActionSheet = YES;
	UIActionSheet *orientationActionSheet = [[UIActionSheet alloc] initWithTitle:NSLocalizedString(@"Orientation changed during recording. Please choose which orientation to use for this video.", @"") 
																		delegate:self 
															   cancelButtonTitle:nil 
														  destructiveButtonTitle:nil 
															   otherButtonTitles:NSLocalizedString(@"Portrait", @""), NSLocalizedString(@"Landscape", @""), nil];
	[orientationActionSheet showInView:self.view];
}

- (void)showResizeActionSheet {
	if (!self.isShowingResizeActionSheet) {
		self.isShowingResizeActionSheet = YES;
        
        Blog *currentBlog = self.apost.blog;
        NSDictionary* predefDim = [currentBlog getImageResizeDimensions];
        CGSize smallSize =  [[predefDim objectForKey: @"smallSize"] CGSizeValue];
        CGSize mediumSize = [[predefDim objectForKey: @"mediumSize"] CGSizeValue];
        CGSize largeSize =  [[predefDim objectForKey: @"largeSize"] CGSizeValue];
        CGSize originalSize = CGSizeMake(_currentImage.size.width, _currentImage.size.height); //The dimensions of the image, taking orientation into account.
        
        switch (_currentImage.imageOrientation) {
            case UIImageOrientationLeft:
            case UIImageOrientationLeftMirrored:
            case UIImageOrientationRight:
            case UIImageOrientationRightMirrored:
                smallSize = CGSizeMake(smallSize.height, smallSize.width);
                mediumSize = CGSizeMake(mediumSize.height, mediumSize.width);
                largeSize = CGSizeMake(largeSize.height, largeSize.width);
                break;
            default:
                break;
        }
        
		NSString *resizeSmallStr = [NSString stringWithFormat:NSLocalizedString(@"Small (%@)", @"Small (width x height)"), [NSString stringWithFormat:@"%ix%i", (int)smallSize.width, (int)smallSize.height]];
   		NSString *resizeMediumStr = [NSString stringWithFormat:NSLocalizedString(@"Medium (%@)", @"Medium (width x height)"), [NSString stringWithFormat:@"%ix%i", (int)mediumSize.width, (int)mediumSize.height]];
        NSString *resizeLargeStr = [NSString stringWithFormat:NSLocalizedString(@"Large (%@)", @"Large (width x height)"), [NSString stringWithFormat:@"%ix%i", (int)largeSize.width, (int)largeSize.height]];
        NSString *originalSizeStr = [NSString stringWithFormat:NSLocalizedString(@"Original Size (%@)", @"Original Size (width x height)"), [NSString stringWithFormat:@"%ix%i", (int)originalSize.width, (int)originalSize.height]];
        
		UIActionSheet *resizeActionSheet;
		
		if(_currentImage.size.width > largeSize.width  && _currentImage.size.height > largeSize.height) {
			resizeActionSheet = [[UIActionSheet alloc] initWithTitle:NSLocalizedString(@"Choose Image Size", @"") 
															delegate:self 
												   cancelButtonTitle:NSLocalizedString(@"Cancel", nil)
											  destructiveButtonTitle:nil 
												   otherButtonTitles:resizeSmallStr, resizeMediumStr, resizeLargeStr, originalSizeStr, NSLocalizedString(@"Custom", @""), nil];
			
		} else if(_currentImage.size.width > mediumSize.width  && _currentImage.size.height > mediumSize.height) {
			resizeActionSheet = [[UIActionSheet alloc] initWithTitle:NSLocalizedString(@"Choose Image Size", @"") 
															delegate:self 
												   cancelButtonTitle:NSLocalizedString(@"Cancel", nil)
											  destructiveButtonTitle:nil 
												   otherButtonTitles:resizeSmallStr, resizeMediumStr, originalSizeStr, NSLocalizedString(@"Custom", @""), nil];
			
		} else if(_currentImage.size.width > smallSize.width  && _currentImage.size.height > smallSize.height) {
			resizeActionSheet = [[UIActionSheet alloc] initWithTitle:NSLocalizedString(@"Choose Image Size", @"") 
															delegate:self 
												   cancelButtonTitle:NSLocalizedString(@"Cancel", nil)
											  destructiveButtonTitle:nil 
												   otherButtonTitles:resizeSmallStr, originalSizeStr, NSLocalizedString(@"Custom", @""), nil];
		} else {
			resizeActionSheet = [[UIActionSheet alloc] initWithTitle:NSLocalizedString(@"Choose Image Size", @"") 
															delegate:self 
												   cancelButtonTitle:NSLocalizedString(@"Cancel", nil)
											  destructiveButtonTitle:nil 
												   otherButtonTitles: originalSizeStr, NSLocalizedString(@"Custom", @""), nil];
		}
		
        if (IS_IPAD) {
            [resizeActionSheet showFromBarButtonItem:[self.navigationItem.rightBarButtonItems objectAtIndex:1] animated:YES];
        } else {
            [resizeActionSheet showInView:self.view];
        }
	}
}

#pragma mark -
#pragma mark custom image size methods

- (BOOL)textField:(UITextField *)textField shouldChangeCharactersInRange:(NSRange)range replacementString:(NSString *)string {
	//check the inserted characters: the user can use cut-and-paste instead of using the keyboard, and can insert letters and spaces
	NSCharacterSet *cs = [[NSCharacterSet characterSetWithCharactersInString:NUMBERS] invertedSet];
    NSString *filtered = [[string componentsSeparatedByCharactersInSet:cs] componentsJoinedByString:@""];
    if( ![string isEqualToString:filtered]) return NO;
	
    NSString *newString = [textField.text stringByReplacingCharactersInRange:range withString:string];
	
	if (textField.tag == 123) {
		if ([newString intValue] > _currentImage.size.width  ) {
			return NO;
		}
	} else {
		if ([newString intValue] > _currentImage.size.height) {
			return NO;
		}
	}
    return YES;
}

- (void)showCustomSizeAlert {
    if (self.customSizeAlert) {
        [self.customSizeAlert dismiss];
        self.customSizeAlert = nil;
    }

    self.isShowingCustomSizeAlert = YES;
    
    // Check for previous width setting
    NSString *widthText = nil;
    if([[NSUserDefaults standardUserDefaults] objectForKey:@"prefCustomImageWidth"] != nil) {
        widthText = [[NSUserDefaults standardUserDefaults] objectForKey:@"prefCustomImageWidth"];
    } else {
        widthText = [NSString stringWithFormat:@"%d", (int)_currentImage.size.width];
    }
    
    NSString *heightText = nil;
    if([[NSUserDefaults standardUserDefaults] objectForKey:@"prefCustomImageHeight"] != nil) {
        heightText = [[NSUserDefaults standardUserDefaults] objectForKey:@"prefCustomImageHeight"];
    } else {
        heightText = [NSString stringWithFormat:@"%d", (int)_currentImage.size.height];
    }

    WPAlertView *alertView = [[WPAlertView alloc] initWithFrame:self.view.bounds andOverlayMode:WPAlertViewOverlayModeTwoTextFieldsSideBySideTwoButtonMode];
    
    alertView.overlayTitle = NSLocalizedString(@"Custom Size", @"");
    alertView.overlayDescription = @"";
    alertView.footerDescription = nil;
    alertView.firstTextFieldPlaceholder = NSLocalizedString(@"Width", @"");
    alertView.firstTextFieldValue = widthText;
    alertView.secondTextFieldPlaceholder = NSLocalizedString(@"Height", @"");
    alertView.secondTextFieldValue = heightText;
    alertView.leftButtonText = NSLocalizedString(@"Cancel", @"Cancel button");
    alertView.rightButtonText = NSLocalizedString(@"OK", @"");
    
    alertView.firstTextField.autocapitalizationType = UITextAutocapitalizationTypeNone;
    alertView.secondTextField.autocapitalizationType = UITextAutocapitalizationTypeNone;
    alertView.firstTextField.keyboardAppearance = UIKeyboardAppearanceAlert;
    alertView.secondTextField.keyboardAppearance = UIKeyboardAppearanceAlert;
    alertView.firstTextField.keyboardType = UIKeyboardTypeNumberPad;
    alertView.secondTextField.keyboardType = UIKeyboardTypeNumberPad;
    
    alertView.button1CompletionBlock = ^(WPAlertView *overlayView){
        // Cancel
        [overlayView dismiss];
        self.isShowingCustomSizeAlert = NO;
    };
    
    alertView.button2CompletionBlock = ^(WPAlertView *overlayView){
        [overlayView dismiss];
        self.isShowingCustomSizeAlert = NO;
        
		NSNumber *width = [NSNumber numberWithInt:[overlayView.firstTextField.text intValue]];
		NSNumber *height = [NSNumber numberWithInt:[overlayView.secondTextField.text intValue]];
		
		if([width intValue] < 10)
			width = [NSNumber numberWithInt:10];
		if([height intValue] < 10)
			height = [NSNumber numberWithInt:10];
		
		overlayView.firstTextField.text = [NSString stringWithFormat:@"%@", width];
		overlayView.secondTextField.text = [NSString stringWithFormat:@"%@", height];
		
		[[NSUserDefaults standardUserDefaults] setObject:overlayView.firstTextField.text forKey:@"prefCustomImageWidth"];
		[[NSUserDefaults standardUserDefaults] setObject:overlayView.secondTextField.text forKey:@"prefCustomImageHeight"];
		
		[self useImage:[self resizeImage:_currentImage width:[width floatValue] height:[height floatValue]]];
    };
    
    alertView.alpha = 0.0;
    
    [self.view addSubview:alertView];

    [UIView animateWithDuration:0.2 animations:^{
        alertView.alpha = 1.0;
    }];

    self.customSizeAlert = alertView;
}


- (void)alertView:(UIAlertView *)alertView didDismissWithButtonIndex:(NSInteger)buttonIndex {
	if (alertView.tag == 101) { //VideoPress Promo Alert
		switch (buttonIndex) {
			case 0:
				break;
			case 1:
			{
				NSString *buttonTitle = [alertView buttonTitleAtIndex:buttonIndex];
				if ([buttonTitle isEqualToString:NSLocalizedString(@"Yes", @"")]){
					[[UIApplication sharedApplication] openURL:[NSURL URLWithString: @"http://videopress.com"]];
				}
			}		
			default:
				break;
		}
	}

    if (currentAlert == alertView) {
        currentAlert = nil;
    }
}

- (void)dismissAlertViewKeyboard: (NSNotification*)notification {
	if(_customSizeAlert) {
		UITextField *textWidth = (UITextField *)[self.customSizeAlert viewWithTag:123];
		UITextField *textHeight = (UITextField *)[self.customSizeAlert viewWithTag:456];
		[textWidth resignFirstResponder];
		[textHeight resignFirstResponder];
	}
}

- (void)alertView:(UIAlertView *)alertView clickedButtonAtIndex:(NSInteger)buttonIndex {
    if (currentAlert == alertView) {
        currentAlert = nil;
    }
}

- (void)imagePickerController:(UIImagePickerController *)thePicker didFinishPickingMediaWithInfo:(NSDictionary *)info {
    // On iOS7 Beta 6 the image picker seems to override our preferred setting so we force the status bar color back.
    [[UIApplication sharedApplication] setStatusBarStyle:UIStatusBarStyleLightContent];

	if([[info valueForKey:@"UIImagePickerControllerMediaType"] isEqualToString:@"public.movie"]) {
		self.currentVideo = [info mutableCopy];
		if(self.didChangeOrientationDuringRecord)
			[self showOrientationChangedActionSheet];
		else if(!self.isLibraryMedia)
			[self processRecordedVideo];
		else
			[self performSelectorOnMainThread:@selector(processLibraryVideo) withObject:nil waitUntilDone:NO];
	}
	else if([[info valueForKey:@"UIImagePickerControllerMediaType"] isEqualToString:@"public.image"]) {
		UIImage *image = [info valueForKey:@"UIImagePickerControllerOriginalImage"];
		if (thePicker.sourceType == UIImagePickerControllerSourceTypeCamera)
			UIImageWriteToSavedPhotosAlbum(image, nil, nil, nil);
		self.currentImage = image;
		
		//UIImagePickerControllerReferenceURL = "assets-library://asset/asset.JPG?id=1000000050&ext=JPG").
        NSURL *assetURL = [info objectForKey:UIImagePickerControllerReferenceURL];
        if (assetURL) {
            [self getMetadataFromAssetForURL:assetURL];
        } else {
            NSDictionary *metadata = [info objectForKey:UIImagePickerControllerMediaMetadata];
            if (metadata) {
                NSMutableDictionary *mutableMetadata = [metadata mutableCopy];
                NSDictionary *gpsData = [mutableMetadata objectForKey:@"{GPS}"];
                if (!gpsData && self.post.geolocation) {
                    /*
                     Sample GPS data dictionary
                     "{GPS}" =     {
                     Altitude = 188;
                     AltitudeRef = 0;
                     ImgDirection = "84.19556";
                     ImgDirectionRef = T;
                     Latitude = "41.01333333333333";
                     LatitudeRef = N;
                     Longitude = "0.01666666666666";
                     LongitudeRef = W;
                     TimeStamp = "10:34:04.00";
                     };
                     */
                    CLLocationDegrees latitude = self.post.geolocation.latitude;
                    CLLocationDegrees longitude = self.post.geolocation.longitude;
                    NSDictionary *gps = [NSDictionary dictionaryWithObjectsAndKeys:
                                         [NSNumber numberWithDouble:fabs(latitude)], @"Latitude",
                                         (latitude < 0.0) ? @"S" : @"N", @"LatitudeRef",
                                         [NSNumber numberWithDouble:fabs(longitude)], @"Longitude",
                                         (longitude < 0.0) ? @"W" : @"E", @"LongitudeRef",
                                         nil];
                    [mutableMetadata setObject:gps forKey:@"{GPS}"];
                }
                [mutableMetadata removeObjectForKey:@"Orientation"];
                [mutableMetadata removeObjectForKey:@"{TIFF}"];
                self.currentImageMetadata = mutableMetadata;
            }
        }
		
		NSNumberFormatter *nf = [[NSNumberFormatter alloc] init];
		[nf setNumberStyle:NSNumberFormatterDecimalStyle];
		NSNumber *resizePreference = [NSNumber numberWithInt:-1];
		if([[NSUserDefaults standardUserDefaults] objectForKey:@"media_resize_preference"] != nil)
			resizePreference = [nf numberFromString:[[NSUserDefaults standardUserDefaults] objectForKey:@"media_resize_preference"]];
		BOOL showResizeActionSheet = NO;
		switch ([resizePreference intValue]) {
			case 0:
            {
                showResizeActionSheet = YES;
				break;
            }
			case 1:
            {
				[self useImage:[self resizeImage:_currentImage toSize:MediaResizeSmall]];
				break;
            }
			case 2:
            {
				[self useImage:[self resizeImage:_currentImage toSize:MediaResizeMedium]];
				break;
            }
			case 3:
            {
				[self useImage:[self resizeImage:_currentImage toSize:MediaResizeLarge]];
				break;
            }
			case 4:
            {
                [self useImage:[self resizeImage:_currentImage toSize:MediaResizeOriginal]];
				break;
            }
			default:
            {
                showResizeActionSheet = YES;
				break;
            }
		}
		
<<<<<<< HEAD
        if (addPopover) {
            [addPopover dismissPopoverAnimated:YES];
=======
        if (_addPopover != nil) {
            [_addPopover dismissPopoverAnimated:YES];
>>>>>>> 35a7dc30
            [[CPopoverManager instance] setCurrentPopoverController:nil];
            self.addPopover = nil;
            if (showResizeActionSheet) {
                [self showResizeActionSheet];
            }
        } else {
            [self.navigationController dismissViewControllerAnimated:YES completion:^{
                if (showResizeActionSheet) {
                    [self showResizeActionSheet];
                }
            }];
        }
	}

	if(IS_IPAD){
		[_addPopover dismissPopoverAnimated:YES];
		[[CPopoverManager instance] setCurrentPopoverController:nil];
		self.addPopover = nil;
	}
}


/* 
 * Take Asset URL and set imageJPEG property to NSData containing the
 * associated JPEG, including the metadata we're after.
 */
-(void)getMetadataFromAssetForURL:(NSURL *)url {	
    ALAssetsLibrary* assetslibrary = [[ALAssetsLibrary alloc] init];
    [assetslibrary assetForURL:url
				   resultBlock: ^(ALAsset *myasset) {
					   ALAssetRepresentation *rep = [myasset defaultRepresentation];
					   
					   DDLogInfo(@"getJPEGFromAssetForURL: default asset representation for %@: uti: %@ size: %lld url: %@ orientation: %d scale: %f metadata: %@",
							 url, [rep UTI], [rep size], [rep url], [rep orientation], 
							 [rep scale], [rep metadata]);
					   
					   Byte *buf = malloc([rep size]);  // will be freed automatically when associated NSData is deallocated
					   NSError *err = nil;
					   NSUInteger bytes = [rep getBytes:buf fromOffset:0LL 
												 length:[rep size] error:&err];
					   if (err || bytes == 0) {
						   // Are err and bytes == 0 redundant? Doc says 0 return means 
						   // error occurred which presumably means NSError is returned.
						   free(buf); // Free up memory so we don't leak.
						   DDLogError(@"error from getBytes: %@", err);
						   
						   return;
					   } 
					   NSData *imageJPEG = [NSData dataWithBytesNoCopy:buf length:[rep size] 
														  freeWhenDone:YES];  // YES means free malloc'ed buf that backs this when deallocated
					   
					   CGImageSourceRef  source ;
					   source = CGImageSourceCreateWithData((__bridge CFDataRef)imageJPEG, nil);
					   
                       NSDictionary *metadata = (NSDictionary *) CFBridgingRelease(CGImageSourceCopyPropertiesAtIndex(source,0,nil));
                       
                       //make the metadata dictionary mutable so we can remove properties to it
                       NSMutableDictionary *metadataAsMutable = [metadata mutableCopy];

					   if(!self.apost.blog.geolocationEnabled) {
						   //we should remove the GPS info if the blog has the geolocation set to off
						   
						   //get all the metadata in the image
						   [metadataAsMutable removeObjectForKey:@"{GPS}"];
					   }
                       [metadataAsMutable removeObjectForKey:@"Orientation"];
                       [metadataAsMutable removeObjectForKey:@"{TIFF}"];
                       self.currentImageMetadata = [NSDictionary dictionaryWithDictionary:metadataAsMutable];
					   
					   CFRelease(source);
				   }
				  failureBlock: ^(NSError *err) {
					  DDLogError(@"can't get asset %@: %@", url, err);
					  self.currentImageMetadata = nil;
				  }];
}

- (void)imagePickerControllerDidCancel:(UIImagePickerController *)picker {
    // On iOS7 Beta 6 the image picker seems to override our preferred setting so we force the status bar color back.
    [[UIApplication sharedApplication] setStatusBarStyle:UIStatusBarStyleLightContent];

    [self.navigationController dismissViewControllerAnimated:YES completion:nil];
}

- (void)processRecordedVideo {
    [self.navigationController dismissViewControllerAnimated:YES completion:nil];

	[self.currentVideo setValue:[NSNumber numberWithInt:_currentOrientation] forKey:@"orientation"];
	NSString *tempVideoPath = [(NSURL *)[_currentVideo valueForKey:UIImagePickerControllerMediaURL] absoluteString];
    tempVideoPath = [self videoPathFromVideoUrl:tempVideoPath];
	if (UIVideoAtPathIsCompatibleWithSavedPhotosAlbum(tempVideoPath)) {
		UISaveVideoAtPathToSavedPhotosAlbum(tempVideoPath, self, @selector(video:didFinishSavingWithError:contextInfo:), nil);
	}
}

- (void)processLibraryVideo {
	NSURL *videoURL = [_currentVideo valueForKey:UIImagePickerControllerMediaURL];
	if(videoURL == nil)
		videoURL = [_currentVideo valueForKey:UIImagePickerControllerReferenceURL];
	
	if(videoURL != nil) {
		if(IS_IPAD)
			[_addPopover dismissPopoverAnimated:YES];
		else {
            [self.navigationController dismissViewControllerAnimated:YES completion:nil];
		}
		
		[self.currentVideo setValue:[NSNumber numberWithInt:_currentOrientation] forKey:@"orientation"];
		
		[self useVideo:[self videoPathFromVideoUrl:[videoURL absoluteString]]];
		self.currentVideo = nil;
		self.isLibraryMedia = NO;
	}
}

- (void)video:(NSString *)videoPath didFinishSavingWithError:(NSError *)error contextInfo:(NSString *)contextInfo {
	[self useVideo:videoPath];
	self.currentVideo = nil;
}

- (UIImage *)fixImageOrientation:(UIImage *)img {
    CGSize size = [img size];
	
    UIImageOrientation imageOrientation = [img imageOrientation];
	
    if (imageOrientation == UIImageOrientationUp)
        return img;
	
    CGImageRef imageRef = [img CGImage];
    CGContextRef bitmap = CGBitmapContextCreate(
												nil,
												size.width,
												size.height,
												CGImageGetBitsPerComponent(imageRef),
												4 * size.width,
												CGImageGetColorSpace(imageRef),
												CGImageGetBitmapInfo(imageRef));
	
    CGContextTranslateCTM(bitmap, size.width, size.height);
	
    switch (imageOrientation) {
        case UIImageOrientationDown:
            // rotate 180 degees CCW
            CGContextRotateCTM(bitmap, radians(180.));
            break;
        case UIImageOrientationLeft:
            // rotate 90 degrees CW
            CGContextRotateCTM(bitmap, radians(-90.));
            break;
        case UIImageOrientationRight:
            // rotate 90 degrees5 CCW
            CGContextRotateCTM(bitmap, radians(90.));
            break;
        default:
            break;
    }
	
    CGContextDrawImage(bitmap, CGRectMake(0, 0, size.width, size.height), imageRef);
	
    CGImageRef ref = CGBitmapContextCreateImage(bitmap);
    CGContextRelease(bitmap);
    UIImage *oimg = [UIImage imageWithCGImage:ref];
    CGImageRelease(ref);
	
    return oimg;
}

- (UIImage *)resizeImage:(UIImage *)original toSize:(MediaResize)resize {
    NSDictionary* predefDim = [self.apost.blog getImageResizeDimensions];
    CGSize smallSize =  [[predefDim objectForKey: @"smallSize"] CGSizeValue];
    CGSize mediumSize = [[predefDim objectForKey: @"mediumSize"] CGSizeValue];
    CGSize largeSize =  [[predefDim objectForKey: @"largeSize"] CGSizeValue];
    switch (_currentImage.imageOrientation) {
        case UIImageOrientationLeft:
        case UIImageOrientationLeftMirrored:
        case UIImageOrientationRight:
        case UIImageOrientationRightMirrored:
            smallSize = CGSizeMake(smallSize.height, smallSize.width);
            mediumSize = CGSizeMake(mediumSize.height, mediumSize.width);
            largeSize = CGSizeMake(largeSize.height, largeSize.width);
            break;
        default:
            break;
    }
    
    CGSize originalSize = CGSizeMake(_currentImage.size.width, _currentImage.size.height); //The dimensions of the image, taking orientation into account.
	
	// Resize the image using the selected dimensions
	UIImage *resizedImage = original;
	switch (resize) {
		case MediaResizeSmall:
			if(_currentImage.size.width > smallSize.width  || _currentImage.size.height > smallSize.height)
				resizedImage = [original resizedImageWithContentMode:UIViewContentModeScaleAspectFit  
															  bounds:smallSize  
												interpolationQuality:kCGInterpolationHigh]; 
			else  
				resizedImage = [original resizedImageWithContentMode:UIViewContentModeScaleAspectFit  
															  bounds:originalSize  
												interpolationQuality:kCGInterpolationHigh];
			break;
		case MediaResizeMedium:
			if(_currentImage.size.width > mediumSize.width  || _currentImage.size.height > mediumSize.height)
				resizedImage = [original resizedImageWithContentMode:UIViewContentModeScaleAspectFit  
															  bounds:mediumSize  
												interpolationQuality:kCGInterpolationHigh]; 
			else  
				resizedImage = [original resizedImageWithContentMode:UIViewContentModeScaleAspectFit  
															  bounds:originalSize  
												interpolationQuality:kCGInterpolationHigh];
			break;
		case MediaResizeLarge:
			if(_currentImage.size.width > largeSize.width || _currentImage.size.height > largeSize.height)
				resizedImage = [original resizedImageWithContentMode:UIViewContentModeScaleAspectFit  
															  bounds:largeSize  
												interpolationQuality:kCGInterpolationHigh]; 
			else  
				resizedImage = [original resizedImageWithContentMode:UIViewContentModeScaleAspectFit  
															  bounds:originalSize  
												interpolationQuality:kCGInterpolationHigh];
			break;
		case MediaResizeOriginal:
			resizedImage = [original resizedImageWithContentMode:UIViewContentModeScaleAspectFit 
														  bounds:originalSize 
											interpolationQuality:kCGInterpolationHigh];
			break;
	}

	
	return resizedImage;
}

/* Used in Custom Dimensions Resize */
- (UIImage *)resizeImage:(UIImage *)original width:(CGFloat)width height:(CGFloat)height {
	UIImage *resizedImage = original;
	if(_currentImage.size.width > width || _currentImage.size.height > height) {
		// Resize the image using the selected dimensions
		resizedImage = [original resizedImageWithContentMode:UIViewContentModeScaleAspectFit
													  bounds:CGSizeMake(width, height) 
										interpolationQuality:kCGInterpolationHigh];
	} else {
		//use the original dimension
		resizedImage = [original resizedImageWithContentMode:UIViewContentModeScaleAspectFit 
													  bounds:CGSizeMake(_currentImage.size.width, _currentImage.size.height)
										interpolationQuality:kCGInterpolationHigh];
	}
	
	return resizedImage;
}

- (UIImage *)generateThumbnailFromImage:(UIImage *)theImage andSize:(CGSize)targetSize {
    return [theImage thumbnailImage:75 transparentBorder:0 cornerRadius:0 interpolationQuality:kCGInterpolationHigh]; 
}

- (void)useImage:(UIImage *)theImage {
	Media *imageMedia = [Media newMediaForPost:self.apost];
	NSData *imageData = UIImageJPEGRepresentation(theImage, 0.90);
	UIImage *imageThumbnail = [self generateThumbnailFromImage:theImage andSize:CGSizeMake(75, 75)];
	NSDateFormatter *formatter = [[NSDateFormatter alloc] init];
	[formatter setDateFormat:@"yyyyMMdd-HHmmss"];
		
	NSArray *paths = NSSearchPathForDirectoriesInDomains(NSDocumentDirectory, NSUserDomainMask, YES);
	NSString *documentsDirectory = [paths objectAtIndex:0];
	NSString *filename = [NSString stringWithFormat:@"%@.jpg", [formatter stringFromDate:[NSDate date]]];
	NSString *filepath = [documentsDirectory stringByAppendingPathComponent:filename];

	if (self.currentImageMetadata != nil) {
		// Write the EXIF data with the image data to disk
		CGImageSourceRef  source = nil;
        CGImageDestinationRef destination = nil;
		BOOL success = NO;
        //this will be the data CGImageDestinationRef will write into
        NSMutableData *dest_data = [NSMutableData data];

		source = CGImageSourceCreateWithData((__bridge CFDataRef)imageData, nil);
        if (source) {
            CFStringRef UTI = CGImageSourceGetType(source); //this is the type of image (e.g., public.jpeg)
            destination = CGImageDestinationCreateWithData((__bridge CFMutableDataRef)dest_data,UTI,1,nil);
            
            if(destination) {                
                //add the image contained in the image source to the destination, copying the old metadata
                CGImageDestinationAddImageFromSource(destination,source,0, (__bridge CFDictionaryRef) self.currentImageMetadata);
                
                //tell the destination to write the image data and metadata into our data object.
                //It will return false if something goes wrong
                success = CGImageDestinationFinalize(destination);
            } else {
                DDLogError(@"***Could not create image destination ***");
            }
        } else {
            DDLogError(@"***Could not create image source ***");
        }
		
		if(!success) {
			DDLogInfo(@"***Could not create data from image destination ***");
			//write the data without EXIF to disk
			NSFileManager *fileManager = [NSFileManager defaultManager];
			[fileManager createFileAtPath:filepath contents:imageData attributes:nil];
		} else {
			//write it to disk
			[dest_data writeToFile:filepath atomically:YES];
		}
		//cleanup
        if (destination)
            CFRelease(destination);
        if (source)
            CFRelease(source);
    } else {
		NSFileManager *fileManager = [NSFileManager defaultManager];
		[fileManager createFileAtPath:filepath contents:imageData attributes:nil];
	}

	if(_currentOrientation == MediaOrientationLandscape) {
		imageMedia.orientation = @"landscape";
    }else {
		imageMedia.orientation = @"portrait";
    }
	imageMedia.creationDate = [NSDate date];
	imageMedia.filename = filename;
	imageMedia.localURL = filepath;
	imageMedia.filesize = [NSNumber numberWithInt:(imageData.length/1024)];
    if (isPickingFeaturedImage) {
        imageMedia.mediaType = @"featured";
    } else {
        imageMedia.mediaType = @"image";
    }
	imageMedia.thumbnail = UIImageJPEGRepresentation(imageThumbnail, 0.90);
	imageMedia.width = [NSNumber numberWithInt:theImage.size.width];
	imageMedia.height = [NSNumber numberWithInt:theImage.size.height];
    if (isPickingFeaturedImage) {
        [[NSNotificationCenter defaultCenter] postNotificationName:@"UploadingFeaturedImage" object:nil];
    }
    [imageMedia uploadWithSuccess:^{
        if ([imageMedia isDeleted]) {
            DDLogWarn(@"Media deleted while uploading (%@)", imageMedia);
            return;
        }
        if (!isPickingFeaturedImage) {
            [[NSNotificationCenter defaultCenter] postNotificationName:@"ShouldInsertMediaBelow" object:imageMedia];
        }
        [imageMedia save];
    } failure:^(NSError *error) {
        if (error.domain == NSURLErrorDomain && error.code == NSURLErrorCancelled) {
            return;
        }

        [WPError showNetworkingAlertWithError:error title:NSLocalizedString(@"Upload failed", @"")];
    }];
	
	self.isAddingMedia = NO;
}

- (void)useVideo:(NSString *)videoURL {
	BOOL copySuccess = NO;
	Media *videoMedia;
	NSDictionary *attributes;
    UIImage *thumbnail = nil;
	NSTimeInterval duration = 0.0;
    NSURL *contentURL = [NSURL fileURLWithPath:videoURL];

    AVURLAsset *asset = [[AVURLAsset alloc] initWithURL:contentURL
                                                 options:[NSDictionary dictionaryWithObjectsAndKeys:
                                                          [NSNumber numberWithBool:YES], AVURLAssetPreferPreciseDurationAndTimingKey,
                                                          nil]];
    if (asset) {
        duration = CMTimeGetSeconds(asset.duration);
        AVAssetImageGenerator *imageGenerator = [[AVAssetImageGenerator alloc] initWithAsset:asset];
        imageGenerator.appliesPreferredTrackTransform = YES;

        CMTime midpoint = CMTimeMakeWithSeconds(duration/2.0, 600);
        NSError *error = nil;
        CMTime actualTime;
        CGImageRef halfWayImage = [imageGenerator copyCGImageAtTime:midpoint actualTime:&actualTime error:&error];

        if (halfWayImage != nil) {
            thumbnail = [UIImage imageWithCGImage:halfWayImage];
            // Do something interesting with the image.
            CGImageRelease(halfWayImage);
        }
    }

	UIImage *videoThumbnail = [self generateThumbnailFromImage:thumbnail andSize:CGSizeMake(75, 75)];
	
	// Save to local file
	NSDateFormatter *formatter = [[NSDateFormatter alloc] init];
	[formatter setDateFormat:@"yyyyMMdd-HHmmss"];	NSFileManager *fileManager = [NSFileManager defaultManager];
	NSArray *paths = NSSearchPathForDirectoriesInDomains(NSDocumentDirectory, NSUserDomainMask, YES);
	NSString *documentsDirectory = [paths objectAtIndex:0];
	NSString *filename = [NSString stringWithFormat:@"%@.mov", [formatter stringFromDate:[NSDate date]]];
	NSString *filepath = [documentsDirectory stringByAppendingPathComponent:filename];
	
	if(videoURL != nil) {
		// Copy the video from temp to blog directory
		NSError *error = nil;
		if ((attributes = [fileManager attributesOfItemAtPath:videoURL error:nil]) != nil) {
			if([fileManager isReadableFileAtPath:videoURL])
				copySuccess = [fileManager copyItemAtPath:videoURL toPath:filepath error:&error];
		}
	}
	
	if(copySuccess) {
		videoMedia = [Media newMediaForPost:self.apost];
		
		if(_currentOrientation == MediaOrientationLandscape) {
			videoMedia.orientation = @"landscape";
		} else {
			videoMedia.orientation = @"portrait";
        }
		videoMedia.creationDate = [NSDate date];
		[videoMedia setFilename:filename];
		[videoMedia setLocalURL:filepath];
		
		videoMedia.filesize = [NSNumber numberWithInt:([[attributes objectForKey: NSFileSize] intValue]/1024)];
		videoMedia.mediaType = @"video";
		videoMedia.thumbnail = UIImageJPEGRepresentation(videoThumbnail, 1.0);
		videoMedia.length = [NSNumber numberWithFloat:duration];
		CGImageRef cgVideoThumbnail = thumbnail.CGImage;
		NSUInteger videoWidth = CGImageGetWidth(cgVideoThumbnail);
		NSUInteger videoHeight = CGImageGetHeight(cgVideoThumbnail);
		videoMedia.width = [NSNumber numberWithInt:videoWidth];
		videoMedia.height = [NSNumber numberWithInt:videoHeight];

		[videoMedia uploadWithSuccess:^{
            if ([videoMedia isDeleted]) {
                DDLogWarn(@"Media deleted while uploading (%@)", videoMedia);
                return;
            }
            [[NSNotificationCenter defaultCenter] postNotificationName:@"ShouldInsertMediaBelow" object:videoMedia];
            [videoMedia save];
        } failure:^(NSError *error) {
            [WPError showNetworkingAlertWithError:error title:NSLocalizedString(@"Upload failed", @"")];
        }];
		self.isAddingMedia = NO;

	}
	else {
        [WPError showAlertWithTitle:NSLocalizedString(@"Error Copying Video", nil) message:NSLocalizedString(@"There was an error copying the video for upload. Please try again.", nil)];
	}
}

- (BOOL)isDeviceSupportVideo {
	return (([UIImagePickerController isSourceTypeAvailable:UIImagePickerControllerSourceTypeCamera]) &&
            ([[UIImagePickerController availableMediaTypesForSourceType:UIImagePickerControllerSourceTypeCamera] containsObject:(NSString *)kUTTypeMovie]));
}

- (BOOL)isDeviceSupportVideoAndVideoPressEnabled{
	return ([self isDeviceSupportVideo] && self.videoEnabled);
}

- (void)mediaDidUploadSuccessfully:(NSNotification *)notification {
    Media *media = (Media *)[notification object];
    if ((media == nil) || ([media isDeleted])) {
        DDLogWarn(@"Media deleted while uploading (%@)", media);
        return;
    }
    [[NSNotificationCenter defaultCenter] postNotificationName:@"ShouldInsertMediaBelow" object:media];
	self.isAddingMedia = NO;
}

- (void)mediaUploadFailed:(NSNotification *)notification {
	self.isAddingMedia = NO;
}

- (void)deviceDidRotate:(NSNotification *)notification {
<<<<<<< HEAD
	if(isAddingMedia) {
=======
	if(_isAddingMedia == YES) {
>>>>>>> 35a7dc30
		if(self.currentOrientation != [self interpretOrientation:[[UIDevice currentDevice] orientation]]) {		
			self.currentOrientation = [self interpretOrientation:[[UIDevice currentDevice] orientation]];
			self.didChangeOrientationDuringRecord = YES;
		}
	}
}

- (void)checkVideoPressEnabled {
    if(self.isCheckingVideoCapability)
        return;

    self.isCheckingVideoCapability = YES;
    [self.apost.blog checkVideoPressEnabledWithSuccess:^(BOOL enabled) {
        self.videoEnabled = enabled;
        self.isCheckingVideoCapability = NO;
    } failure:^(NSError *error) {
        DDLogError(@"checkVideoPressEnabled failed: %@", [error localizedDescription]);
        self.videoEnabled = YES;
        self.isCheckingVideoCapability = NO;
    }];
}

#pragma mark -
#pragma mark Results Controller

- (NSFetchedResultsController *)resultsController {
    if (resultsController != nil) {
        return resultsController;
    }

    NSString *cacheName = [NSString stringWithFormat:@"Media-%@-%@",
                           self.apost.blog.hostURL,
                           self.apost.postID];
    
    [NSFetchedResultsController deleteCacheWithName:cacheName];
    
    NSFetchRequest *fetchRequest = [NSFetchRequest fetchRequestWithEntityName:@"Media"];
    fetchRequest.predicate = [NSPredicate predicateWithFormat:@"%@ IN posts AND mediaType != 'featured'", self.apost];
    fetchRequest.sortDescriptors = @[[NSSortDescriptor sortDescriptorWithKey:@"creationDate" ascending:NO]];
    
    resultsController = [[NSFetchedResultsController alloc]
                                                      initWithFetchRequest:fetchRequest
                                                      managedObjectContext:[[ContextManager sharedInstance] mainContext]
                                                      sectionNameKeyPath:nil
                                                      cacheName:cacheName];
    resultsController.delegate = self;
    
    NSError *error = nil;
    if (![resultsController performFetch:&error]) {
        DDLogWarn(@"Couldn't fetch media");
        resultsController = nil;
    }
    
    return resultsController;
}

- (void)controller:(NSFetchedResultsController *)controller
   didChangeObject:(id)anObject
       atIndexPath:(NSIndexPath *)indexPath
     forChangeType:(NSFetchedResultsChangeType)type
      newIndexPath:(NSIndexPath *)newIndexPath {
    
    if (type != NSFetchedResultsChangeUpdate) {
        // For anything that is not an update just reload the table.
        [self.tableView reloadData];
        return;
    }
    
    // For updates, update the cell w/o refreshing the whole tableview.
    UITableViewCell *cell = [self.tableView cellForRowAtIndexPath:indexPath];
    if (cell) {
        [self configureCell:cell atIndexPath:indexPath];
    }

}

- (NSString *)videoPathFromVideoUrl:(NSString *)videoUrl {
    // Determine the video's library path.
    // In iOS 6 this returns as file://localhost/private/var/mobile/Applications/73DCDAD0-397C-404D-9456-4C5A360ABE0D/tmp//trim.lmhYmN.MOV
    // In iOS 7 this returns as file:///private/var/mobile/Applications/9946F4C5-5B16-4EA5-850C-DDA701A47E61/tmp/trim.4F72621B-04AE-47F2-A551-068F62E8D16F.MOV

    NSError *error;
    NSRegularExpression *regEx = [NSRegularExpression regularExpressionWithPattern:@"(/var.*$)" options:NSRegularExpressionCaseInsensitive error:&error];
    NSString *videoPath = videoUrl;
    NSArray *matches = [regEx matchesInString:videoUrl options:0 range:NSMakeRange(0, [videoUrl length])];
    for (NSTextCheckingResult *result in matches) {
        if ([result numberOfRanges] < 2)
            continue;
        NSRange videoUrlRange = [result rangeAtIndex:1];
        videoPath = [videoUrl substringWithRange:videoUrlRange];
    }
    
    return videoPath;
}

- (NSString *)formattedStatEventString:(NSString *)event {
    return [NSString stringWithFormat:@"%@ - %@", self.statsPrefix, event];
}

@end<|MERGE_RESOLUTION|>--- conflicted
+++ resolved
@@ -114,25 +114,9 @@
         return _statsPrefix;
 }
 
-<<<<<<< HEAD
-- (void)customizeForiOS7
-{
-    UIImage *image = [UIImage imageNamed:@"icon-posts-add"];
-    UIButton *button = [[UIButton alloc] initWithFrame:CGRectMake(0, 0, image.size.width, image.size.height)];
-    [button setImage:image forState:UIControlStateNormal];
-    [button addTarget:self action:@selector(tappedAddButton) forControlEvents:UIControlEventTouchUpInside];
-    UIBarButtonItem *addButton = [[UIBarButtonItem alloc] initWithCustomView:button];
-
-    [WPStyleGuide setRightBarButtonItemWithCorrectSpacing:addButton forNavigationItem:self.navigationItem];
-}
-
 - (void)tappedAddButton
 {
     if (_addMediaActionSheet != nil || self.isShowingResizeActionSheet)
-=======
-- (void)tappedAddButton {
-    if (_addMediaActionSheet != nil || self.isShowingResizeActionSheet == YES)
->>>>>>> 35a7dc30
         return;
 
     if (_addPopover != nil) {
@@ -141,7 +125,7 @@
         _addPopover = nil;
     }
     
-    if (currentActionSheet) {
+    if (_currentActionSheet) {
         return;
     }
 
@@ -168,7 +152,7 @@
         [_addMediaActionSheet showInView:self.view];
     }
     
-    currentActionSheet = addMediaActionSheet;
+    _currentActionSheet = addMediaActionSheet;
 }
 
 - (void)addNotifications {
@@ -385,11 +369,7 @@
         return;
     }
     
-<<<<<<< HEAD
-	if(isShowingMediaPickerActionSheet) {
-=======
-	if(_isShowingMediaPickerActionSheet == YES) {
->>>>>>> 35a7dc30
+	if(_isShowingMediaPickerActionSheet) {
 		switch (actionSheet.numberOfButtons) {
 			case 2:
 				if(buttonIndex == 0)
@@ -418,11 +398,7 @@
 		}
 		self.isShowingMediaPickerActionSheet = NO;
 	}
-<<<<<<< HEAD
-	else if(isShowingChangeOrientationActionSheet) {
-=======
-	else if(_isShowingChangeOrientationActionSheet == YES) {
->>>>>>> 35a7dc30
+	else if(_isShowingChangeOrientationActionSheet) {
 		switch (buttonIndex) {
 			case 0:
 				self.currentOrientation = MediaOrientationPortrait;
@@ -436,12 +412,7 @@
 		}
 		[self processRecordedVideo];
 		self.isShowingChangeOrientationActionSheet = NO;
-<<<<<<< HEAD
-	}
-	else if(isShowingResizeActionSheet) {
-=======
-	} else if(_isShowingResizeActionSheet == YES) {
->>>>>>> 35a7dc30
+	} else if(_isShowingResizeActionSheet) {
         if (actionSheet.cancelButtonIndex != buttonIndex) {
             switch (buttonIndex) {
                 case 0:
@@ -979,13 +950,8 @@
             }
 		}
 		
-<<<<<<< HEAD
-        if (addPopover) {
-            [addPopover dismissPopoverAnimated:YES];
-=======
         if (_addPopover != nil) {
             [_addPopover dismissPopoverAnimated:YES];
->>>>>>> 35a7dc30
             [[CPopoverManager instance] setCurrentPopoverController:nil];
             self.addPopover = nil;
             if (showResizeActionSheet) {
@@ -1449,11 +1415,7 @@
 }
 
 - (void)deviceDidRotate:(NSNotification *)notification {
-<<<<<<< HEAD
-	if(isAddingMedia) {
-=======
-	if(_isAddingMedia == YES) {
->>>>>>> 35a7dc30
+	if(_isAddingMedia) {
 		if(self.currentOrientation != [self interpretOrientation:[[UIDevice currentDevice] orientation]]) {		
 			self.currentOrientation = [self interpretOrientation:[[UIDevice currentDevice] orientation]];
 			self.didChangeOrientationDuringRecord = YES;
