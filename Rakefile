--- conflicted
+++ resolved
@@ -38,10 +38,7 @@
 
     task :check do
       unless check_manifest(lockfile, manifest) and File.exist?('.bundle/config')
-<<<<<<< HEAD
-=======
         dependency_failed("Bundler")
->>>>>>> 04dca4b7
         Rake::Task["dependencies:bundle:install"].invoke
       end
     end
