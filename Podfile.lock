--- conflicted
+++ resolved
@@ -169,13 +169,8 @@
     - CocoaLumberjack (~> 2.2.0)
   - WordPressApi (0.4.0):
     - AFNetworking (~> 2.6.0)
-<<<<<<< HEAD
-    - wpxmlrpc (~> 0.7)
+    - wpxmlrpc (~> 0.8)
   - WordPressCom-Analytics-iOS (0.1.5)
-=======
-    - wpxmlrpc (~> 0.8)
-  - WordPressCom-Analytics-iOS (0.1.4)
->>>>>>> a7afacce
   - WordPressCom-Stats-iOS/Services (0.6.3):
     - AFNetworking (~> 2.6.0)
     - CocoaLumberjack (~> 2.2.0)
@@ -234,8 +229,7 @@
   - WordPress-iOS-Editor (= 1.2)
   - WordPress-iOS-Shared (= 0.5.3)
   - WordPressApi (from `https://github.com/wordpress-mobile/WordPress-API-iOS.git`)
-  - WordPressCom-Analytics-iOS (from `https://github.com/wordpress-mobile/WordPressCom-Analytics-iOS.git`,
-    commit `b848e7803373f843c678d7942827ea4f9fb1394c`)
+  - WordPressCom-Analytics-iOS (= 0.1.5)
   - WordPressCom-Stats-iOS/Services (= 0.6.3)
   - WordPressCom-Stats-iOS/UI (= 0.6.3)
   - WordPressComKit (from `https://github.com/Automattic/WordPressComKit.git`, tag
@@ -257,15 +251,9 @@
     :git: https://github.com/wordpress-mobile/appbotx.git
   WordPressApi:
     :git: https://github.com/wordpress-mobile/WordPress-API-iOS.git
-<<<<<<< HEAD
-  WordPressCom-Analytics-iOS:
-    :commit: b848e7803373f843c678d7942827ea4f9fb1394c
-    :git: https://github.com/wordpress-mobile/WordPressCom-Analytics-iOS.git
-=======
   WordPressComKit:
     :git: https://github.com/Automattic/WordPressComKit.git
     :tag: 0.0.1
->>>>>>> a7afacce
 
 CHECKOUT OPTIONS:
   Automattic-Tracks-iOS:
@@ -280,15 +268,9 @@
   WordPressApi:
     :commit: 32554f30f400b633deb25b75de22032716e7ccb2
     :git: https://github.com/wordpress-mobile/WordPress-API-iOS.git
-<<<<<<< HEAD
-  WordPressCom-Analytics-iOS:
-    :commit: b848e7803373f843c678d7942827ea4f9fb1394c
-    :git: https://github.com/wordpress-mobile/WordPressCom-Analytics-iOS.git
-=======
   WordPressComKit:
     :git: https://github.com/Automattic/WordPressComKit.git
     :tag: 0.0.1
->>>>>>> a7afacce
 
 SPEC CHECKSUMS:
   1PasswordExtension: 9f471645d378283cb88c6d4bf502e4381a42c0ad
@@ -329,13 +311,8 @@
   WordPress-AppbotX: d0ebf5bb2d70bee56272796e1e7a97787b5bfb14
   WordPress-iOS-Editor: 4958ae44a2aedfa9b3a3afc9cba41e3ec989b175
   WordPress-iOS-Shared: 43f55f24f0685e431167084071b7914d7c7134a8
-<<<<<<< HEAD
-  WordPressApi: 78e75bd45467f8bb0f7dad41cd7c3b0a1a9d3d4c
+  WordPressApi: 483767025bcdab26429b51bfe5171f17d3d30466
   WordPressCom-Analytics-iOS: 09f9a0f043840009dab297f95adbb597387bdcbf
-=======
-  WordPressApi: 483767025bcdab26429b51bfe5171f17d3d30466
-  WordPressCom-Analytics-iOS: 1d4cf0426fdc91393ea1ba65daf19133e440ff6a
->>>>>>> a7afacce
   WordPressCom-Stats-iOS: 75dbdf4765c09b90a8fe00375dc96a93e64feffa
   WordPressComKit: 6f0c39c3e0af3599cd5244e4ec05192f5e4a7882
   WPMediaPicker: 2c399b1cbd4d8a7fcd312eb93107a349d26fb23f
