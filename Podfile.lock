--- conflicted
+++ resolved
@@ -94,11 +94,6 @@
   - OCMock (3.1.2)
   - OHHTTPStubs (1.1.1)
   - Reachability (3.1.1)
-<<<<<<< HEAD
-  - SDWebImage (3.7.2):
-    - SDWebImage/Core (= 3.7.2)
-  - SDWebImage/Core (3.7.2)
-=======
   - ReactiveCocoa (2.4.7):
     - ReactiveCocoa/UI (= 2.4.7)
   - ReactiveCocoa/Core (2.4.7):
@@ -106,7 +101,9 @@
   - ReactiveCocoa/no-arc (2.4.7)
   - ReactiveCocoa/UI (2.4.7):
     - ReactiveCocoa/Core
->>>>>>> 1b810eaa
+  - SDWebImage (3.7.2):
+    - SDWebImage/Core (= 3.7.2)
+  - SDWebImage/Core (3.7.2)
   - Simperium (0.7.9):
     - Google-Diff-Match-Patch
   - SocketRocket (0.3.1-beta2)
@@ -161,11 +158,8 @@
   - OCMock (= 3.1.2)
   - OHHTTPStubs (= 1.1.1)
   - Reachability (= 3.1.1)
-<<<<<<< HEAD
+  - ReactiveCocoa (~> 2.4.7)
   - SDWebImage (~> 3.6)
-=======
-  - ReactiveCocoa (~> 2.4.7)
->>>>>>> 1b810eaa
   - Simperium (= 0.7.9)
   - SocketRocket (from `https://github.com/jleandroperez/SocketRocket.git`, commit `3ff6038ad95fb94fd9bd4021f5ecf07fc53a6927`)
   - Specta (= 0.5.0)
@@ -243,11 +237,8 @@
   OCMock: a10ea9f0a6e921651f96f78b6faee95ebc813b92
   OHHTTPStubs: ad00ed452d4e3805ffb95977163879bd5bb121ea
   Reachability: dd9aa4fb6667b9f787690a74f53cb7634ce99893
-<<<<<<< HEAD
+  ReactiveCocoa: eb38dee0a0e698f73a9b25e5c1faea2bb4c79240
   SDWebImage: 71b7cdc1d1721d6a82ed62889030225f2c249e29
-=======
-  ReactiveCocoa: eb38dee0a0e698f73a9b25e5c1faea2bb4c79240
->>>>>>> 1b810eaa
   Simperium: 7d0a207d7f0ce918b36ba9e690cdb0d0d730cc28
   SocketRocket: b809068861cb66d871eb93a428696b1eb5451318
   Specta: eb90708ed77569bbda089f8ead10bb99b8e9489e
