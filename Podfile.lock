PODS:
  - 1PasswordExtension (1.6.4)
  - AFNetworking (2.6.3):
    - AFNetworking/NSURLConnection (= 2.6.3)
    - AFNetworking/NSURLSession (= 2.6.3)
    - AFNetworking/Reachability (= 2.6.3)
    - AFNetworking/Security (= 2.6.3)
    - AFNetworking/Serialization (= 2.6.3)
    - AFNetworking/UIKit (= 2.6.3)
  - AFNetworking/NSURLConnection (2.6.3):
    - AFNetworking/Reachability
    - AFNetworking/Security
    - AFNetworking/Serialization
  - AFNetworking/NSURLSession (2.6.3):
    - AFNetworking/Reachability
    - AFNetworking/Security
    - AFNetworking/Serialization
  - AFNetworking/Reachability (2.6.3)
  - AFNetworking/Security (2.6.3)
  - AFNetworking/Serialization (2.6.3)
  - AFNetworking/UIKit (2.6.3):
    - AFNetworking/NSURLConnection
    - AFNetworking/NSURLSession
  - Alamofire (3.2.1)
  - AMPopTip (0.10.2)
  - Automattic-Tracks-iOS (0.0.13):
    - CocoaLumberjack (~> 2.2.0)
    - Reachability (~> 3.1)
    - UIDeviceIdentifier (~> 0.4)
  - CocoaLumberjack (2.2.0):
    - CocoaLumberjack/Default (= 2.2.0)
    - CocoaLumberjack/Extensions (= 2.2.0)
  - CocoaLumberjack/Core (2.2.0)
  - CocoaLumberjack/Default (2.2.0):
    - CocoaLumberjack/Core
  - CocoaLumberjack/Extensions (2.2.0):
    - CocoaLumberjack/Default
  - Crashlytics (3.7.0):
    - Fabric (~> 1.6.3)
  - DTCoreText (1.6.16):
    - DTFoundation/Core (~> 1.7.5)
    - DTFoundation/DTAnimatedGIF (~> 1.7.5)
    - DTFoundation/DTHTMLParser (~> 1.7.5)
    - DTFoundation/UIKit (~> 1.7.5)
  - DTFoundation/Core (1.7.9)
  - DTFoundation/DTAnimatedGIF (1.7.9)
  - DTFoundation/DTHTMLParser (1.7.9):
    - DTFoundation/Core
  - DTFoundation/UIKit (1.7.9):
    - DTFoundation/Core
  - EmailChecker (0.1)
  - Expecta (0.3.2)
  - Fabric (1.6.7)
  - FormatterKit (1.8.0):
    - FormatterKit/AddressFormatter (= 1.8.0)
    - FormatterKit/ArrayFormatter (= 1.8.0)
    - FormatterKit/ColorFormatter (= 1.8.0)
    - FormatterKit/LocationFormatter (= 1.8.0)
    - FormatterKit/NameFormatter (= 1.8.0)
    - FormatterKit/OrdinalNumberFormatter (= 1.8.0)
    - FormatterKit/TimeIntervalFormatter (= 1.8.0)
    - FormatterKit/UnitOfInformationFormatter (= 1.8.0)
    - FormatterKit/URLRequestFormatter (= 1.8.0)
  - FormatterKit/AddressFormatter (1.8.0)
  - FormatterKit/ArrayFormatter (1.8.0)
  - FormatterKit/ColorFormatter (1.8.0)
  - FormatterKit/LocationFormatter (1.8.0)
  - FormatterKit/NameFormatter (1.8.0)
  - FormatterKit/OrdinalNumberFormatter (1.8.0)
  - FormatterKit/TimeIntervalFormatter (1.8.0)
  - FormatterKit/UnitOfInformationFormatter (1.8.0)
  - FormatterKit/URLRequestFormatter (1.8.0)
  - Helpshift (5.5.0)
  - HockeySDK (3.8.6):
    - HockeySDK/AllFeaturesLib (= 3.8.6)
  - HockeySDK/AllFeaturesLib (3.8.6)
  - KIF/Core (3.4.1)
  - KIF/IdentifierTests (3.4.1):
    - KIF/Core
  - Lookback (1.1.4):
    - PDKTZipArchive
  - MGImageUtilities (0.0.1)
  - Mixpanel (2.9.4):
    - Mixpanel/Mixpanel (= 2.9.4)
  - Mixpanel/Mixpanel (2.9.4)
  - MRProgress (0.7.0):
    - MRProgress/ActivityIndicator (= 0.7.0)
    - MRProgress/Blur (= 0.7.0)
    - MRProgress/Circular (= 0.7.0)
    - MRProgress/Icons (= 0.7.0)
    - MRProgress/NavigationBarProgress (= 0.7.0)
    - MRProgress/Overlay (= 0.7.0)
  - MRProgress/ActivityIndicator (0.7.0):
    - MRProgress/Stopable
  - MRProgress/Blur (0.7.0):
    - MRProgress/Helper
  - MRProgress/Circular (0.7.0):
    - MRProgress/Helper
    - MRProgress/ProgressBaseClass
    - MRProgress/Stopable
  - MRProgress/Helper (0.7.0)
  - MRProgress/Icons (0.7.0)
  - MRProgress/NavigationBarProgress (0.7.0):
    - MRProgress/ProgressBaseClass
  - MRProgress/Overlay (0.7.0):
    - MRProgress/ActivityIndicator
    - MRProgress/Blur
    - MRProgress/Circular
    - MRProgress/Helper
    - MRProgress/Icons
  - MRProgress/ProgressBaseClass (0.7.0)
  - MRProgress/Stopable (0.7.0):
    - MRProgress/Helper
  - Nimble (3.2.0)
  - NSObject-SafeExpectations (0.0.2)
  - NSURL+IDN (0.3)
  - OCMock (3.1.2)
  - OHHTTPStubs (4.6.0):
    - OHHTTPStubs/Default (= 4.6.0)
  - OHHTTPStubs/Core (4.6.0)
  - OHHTTPStubs/Default (4.6.0):
    - OHHTTPStubs/Core
    - OHHTTPStubs/JSON
    - OHHTTPStubs/NSURLSession
    - OHHTTPStubs/OHPathHelpers
  - OHHTTPStubs/JSON (4.6.0):
    - OHHTTPStubs/Core
  - OHHTTPStubs/NSURLSession (4.6.0):
    - OHHTTPStubs/Core
  - OHHTTPStubs/OHPathHelpers (4.6.0)
  - OHHTTPStubs/Swift (4.6.0):
    - OHHTTPStubs/Core
  - PDKTZipArchive (0.3.5)
  - Reachability (3.2)
  - ReactiveCocoa (2.4.7):
    - ReactiveCocoa/UI (= 2.4.7)
  - ReactiveCocoa/Core (2.4.7):
    - ReactiveCocoa/no-arc
  - ReactiveCocoa/no-arc (2.4.7)
  - ReactiveCocoa/UI (2.4.7):
    - ReactiveCocoa/Core
  - RxCocoa (2.3.1):
    - RxSwift (~> 2.3.1)
  - RxSwift (2.3.1)
  - RxTests (2.3.1):
    - RxSwift (~> 2.3.1)
  - Simperium (0.8.12):
    - Simperium/DiffMatchPach (= 0.8.12)
    - Simperium/JRSwizzle (= 0.8.12)
    - Simperium/SocketRocket (= 0.8.12)
    - Simperium/SPReachability (= 0.8.12)
    - Simperium/SSKeychain (= 0.8.12)
  - Simperium/DiffMatchPach (0.8.12)
  - Simperium/JRSwizzle (0.8.12)
  - Simperium/SocketRocket (0.8.12)
  - Simperium/SPReachability (0.8.12)
  - Simperium/SSKeychain (0.8.12)
  - Specta (1.0.5)
  - SVProgressHUD (1.1.3)
  - UIDeviceIdentifier (0.5.0)
  - WordPress-AppbotX (1.0.6)
  - WordPress-iOS-Editor (1.2):
    - CocoaLumberjack (~> 2.2.0)
    - NSObject-SafeExpectations (~> 0.0.2)
    - WordPress-iOS-Shared (~> 0.5.3)
    - WordPressCom-Analytics-iOS (~> 0.1.0)
  - WordPress-iOS-Shared (0.5.3):
    - AFNetworking (~> 2.5)
    - CocoaLumberjack (~> 2.2.0)
  - WordPressApi (0.4.0):
    - AFNetworking (~> 2.6.0)
    - wpxmlrpc (~> 0.8)
  - WordPressCom-Analytics-iOS (0.1.4)
  - WordPressCom-Stats-iOS/Services (0.6.3):
    - AFNetworking (~> 2.6.0)
    - CocoaLumberjack (~> 2.2.0)
    - NSObject-SafeExpectations (= 0.0.2)
    - WordPress-iOS-Shared (~> 0.5.3)
    - WordPressCom-Analytics-iOS (~> 0.1.0)
  - WordPressCom-Stats-iOS/UI (0.6.3):
    - AFNetworking (~> 2.6.0)
    - CocoaLumberjack (~> 2.2.0)
    - NSObject-SafeExpectations (= 0.0.2)
    - WordPress-iOS-Shared (~> 0.5.3)
    - WordPressCom-Analytics-iOS (~> 0.1.0)
    - WordPressCom-Stats-iOS/Services
  - WordPressComKit (0.0.1):
    - Alamofire (~> 3.0)
  - WPMediaPicker (0.9.0)
  - wpxmlrpc (0.8.2)

DEPENDENCIES:
  - 1PasswordExtension (= 1.6.4)
  - AFNetworking (= 2.6.3)
  - AMPopTip (~> 0.7)
  - Automattic-Tracks-iOS (from `https://github.com/Automattic/Automattic-Tracks-iOS.git`,
    tag `0.0.13`)
  - CocoaLumberjack (~> 2.2.0)
  - Crashlytics
  - DTCoreText (= 1.6.16)
  - EmailChecker (from `https://raw.github.com/wordpress-mobile/EmailChecker/develop/ios/EmailChecker.podspec`)
  - Expecta (= 0.3.2)
  - FormatterKit (~> 1.8.0)
  - Helpshift (~> 5.5.0)
  - HockeySDK (~> 3.8.0)
  - KIF/IdentifierTests (~> 3.1)
  - Lookback (= 1.1.4)
  - MGImageUtilities (from `git://github.com/wordpress-mobile/MGImageUtilities.git`,
    branch `gifsupport`)
  - Mixpanel (= 2.9.4)
  - MRProgress (~> 0.7.0)
  - Nimble (~> 3.2.0)
  - NSObject-SafeExpectations (= 0.0.2)
  - NSURL+IDN (= 0.3)
  - OCMock (= 3.1.2)
  - OHHTTPStubs (~> 4.6.0)
  - OHHTTPStubs/Swift (~> 4.6.0)
  - Reachability (= 3.2)
  - ReactiveCocoa (~> 2.4.7)
  - RxCocoa (~> 2.3.1)
  - RxSwift (~> 2.3.1)
  - RxTests (~> 2.3.1)
  - Simperium (= 0.8.12)
  - Specta (= 1.0.5)
  - SVProgressHUD (~> 1.1.3)
  - UIDeviceIdentifier (~> 0.1)
  - WordPress-AppbotX (from `https://github.com/wordpress-mobile/appbotx.git`, commit
    `87bae8c770cfc4e053119f2d00f76b2f653b26ce`)
  - WordPress-iOS-Editor (= 1.2)
  - WordPress-iOS-Shared (= 0.5.3)
  - WordPressApi (from `https://github.com/wordpress-mobile/WordPress-API-iOS.git`)
  - WordPressCom-Analytics-iOS (= 0.1.4)
  - WordPressCom-Stats-iOS/Services (= 0.6.3)
  - WordPressCom-Stats-iOS/UI (= 0.6.3)
  - WordPressComKit (from `https://github.com/Automattic/WordPressComKit.git`, tag
    `0.0.1`)
  - WPMediaPicker (~> 0.9.0)
  - wpxmlrpc (~> 0.8)

EXTERNAL SOURCES:
  Automattic-Tracks-iOS:
    :git: https://github.com/Automattic/Automattic-Tracks-iOS.git
    :tag: 0.0.13
  EmailChecker:
    :podspec: https://raw.github.com/wordpress-mobile/EmailChecker/develop/ios/EmailChecker.podspec
  MGImageUtilities:
    :branch: gifsupport
    :git: git://github.com/wordpress-mobile/MGImageUtilities.git
  WordPress-AppbotX:
    :commit: 87bae8c770cfc4e053119f2d00f76b2f653b26ce
    :git: https://github.com/wordpress-mobile/appbotx.git
  WordPressApi:
    :git: https://github.com/wordpress-mobile/WordPress-API-iOS.git
  WordPressComKit:
    :git: https://github.com/Automattic/WordPressComKit.git
    :tag: 0.0.1

CHECKOUT OPTIONS:
  Automattic-Tracks-iOS:
    :git: https://github.com/Automattic/Automattic-Tracks-iOS.git
    :tag: 0.0.13
  MGImageUtilities:
    :commit: e946cf3d97eb95372f4fc4478bf2e0099e73f4b0
    :git: git://github.com/wordpress-mobile/MGImageUtilities.git
<<<<<<< HEAD
=======
  RxCocoa:
    :commit: 6df77da4745338fa13986d044f6b764af4c3d99f
    :git: https://github.com/ReactiveX/RxSwift.git
  RxSwift:
    :commit: 6df77da4745338fa13986d044f6b764af4c3d99f
    :git: https://github.com/ReactiveX/RxSwift.git
  RxTests:
    :commit: 6df77da4745338fa13986d044f6b764af4c3d99f
    :git: https://github.com/ReactiveX/RxSwift.git
>>>>>>> b912c64e
  WordPress-AppbotX:
    :commit: 87bae8c770cfc4e053119f2d00f76b2f653b26ce
    :git: https://github.com/wordpress-mobile/appbotx.git
  WordPressApi:
    :commit: 32554f30f400b633deb25b75de22032716e7ccb2
    :git: https://github.com/wordpress-mobile/WordPress-API-iOS.git
  WordPressComKit:
    :git: https://github.com/Automattic/WordPressComKit.git
    :tag: 0.0.1

SPEC CHECKSUMS:
  1PasswordExtension: 9f471645d378283cb88c6d4bf502e4381a42c0ad
  AFNetworking: cb8d14a848e831097108418f5d49217339d4eb60
  Alamofire: f11d8624a05f5d39e0c99309b3e600a3ba64298a
  AMPopTip: 0788a9452806049e3aa0d6d09324606fc41ea646
  Automattic-Tracks-iOS: ba47c35576a07376facc7a91740fb78867831e1c
  CocoaLumberjack: 17fe8581f84914d5d7e6360f7c70022b173c3ae0
  Crashlytics: c3a2333dea9e2733d2777f730910321fc9e25c0d
  DTCoreText: 934a16fe9ffdd169c96261721b39dc312b75713d
  DTFoundation: 70a0765e3596f82dd421832e95c65e2166eb3102
  EmailChecker: 78dd8dfa9d004826c8b5889be6c380b72b837d44
  Expecta: 8c507baf13211207b1e9d0a741480600e6b4ed15
  Fabric: caf7580c725e64db144f610ac65cd60956911dc7
  FormatterKit: bddde83e054edf9d9ee14f9de3b3a5103db256f4
  Helpshift: b60067446b513002bd7ed8f13b7b67e4fb7f9237
  HockeySDK: ab68303eec6680f6b539de65d747742dd276e934
  KIF: 2275c6d59c77e5e56f660f006b99d73780130540
  Lookback: 9ab9027ff246d2dc5ce34be483f70e4a6718280b
  MGImageUtilities: b54a815970e231903c495fff33699467158f61a0
  Mixpanel: 80d2ca9bb38ae91c1044d738e80fe448377ac89f
  MRProgress: 1cb0051b678be4a2ef4881414cd316768fc70028
  Nimble: 703854335d181df169bbca9c97117b5cf8c47c1d
  NSObject-SafeExpectations: 7d7f48df90df4e11da7cfe86b64f45eff7a7f521
  NSURL+IDN: 82355a0afd532fe1de08f6417c134b49b1a1c4b3
  OCMock: a10ea9f0a6e921651f96f78b6faee95ebc813b92
  OHHTTPStubs: cb1aefbbeb4de4e741644455d4b945538e5248a2
  PDKTZipArchive: 81c4824eb5587131e422fc58b92c043c4aa96466
  Reachability: 33e18b67625424e47b6cde6d202dce689ad7af96
  ReactiveCocoa: eb38dee0a0e698f73a9b25e5c1faea2bb4c79240
  RxCocoa: a2baaf3462b989559a51dce59d78fbebb8fe0afa
  RxSwift: 829b2843e9eddc77a02cb3f5117f0d55f8f646f1
  RxTests: 86e059f7257a92be9baf124975c71297555daf53
  Simperium: 6622a66f72cb56632547f55215e884702f9b6339
  Specta: ac94d110b865115fe60ff2c6d7281053c6f8e8a2
  SVProgressHUD: 748080e4f36e603f6c02aec292664239df5279c1
  UIDeviceIdentifier: a959a6d4f51036b4180dd31fb26483a820f1cc46
  WordPress-AppbotX: d0ebf5bb2d70bee56272796e1e7a97787b5bfb14
  WordPress-iOS-Editor: 4958ae44a2aedfa9b3a3afc9cba41e3ec989b175
  WordPress-iOS-Shared: 43f55f24f0685e431167084071b7914d7c7134a8
  WordPressApi: 483767025bcdab26429b51bfe5171f17d3d30466
  WordPressCom-Analytics-iOS: 1d4cf0426fdc91393ea1ba65daf19133e440ff6a
  WordPressCom-Stats-iOS: 75dbdf4765c09b90a8fe00375dc96a93e64feffa
  WordPressComKit: 6f0c39c3e0af3599cd5244e4ec05192f5e4a7882
  WPMediaPicker: 2c399b1cbd4d8a7fcd312eb93107a349d26fb23f
  wpxmlrpc: 38623cc415117914d6ab5bf2ab8a57a4076cc469

COCOAPODS: 0.39.0<|MERGE_RESOLUTION|>--- conflicted
+++ resolved
@@ -262,18 +262,6 @@
   MGImageUtilities:
     :commit: e946cf3d97eb95372f4fc4478bf2e0099e73f4b0
     :git: git://github.com/wordpress-mobile/MGImageUtilities.git
-<<<<<<< HEAD
-=======
-  RxCocoa:
-    :commit: 6df77da4745338fa13986d044f6b764af4c3d99f
-    :git: https://github.com/ReactiveX/RxSwift.git
-  RxSwift:
-    :commit: 6df77da4745338fa13986d044f6b764af4c3d99f
-    :git: https://github.com/ReactiveX/RxSwift.git
-  RxTests:
-    :commit: 6df77da4745338fa13986d044f6b764af4c3d99f
-    :git: https://github.com/ReactiveX/RxSwift.git
->>>>>>> b912c64e
   WordPress-AppbotX:
     :commit: 87bae8c770cfc4e053119f2d00f76b2f653b26ce
     :git: https://github.com/wordpress-mobile/appbotx.git
