--- conflicted
+++ resolved
@@ -154,13 +154,9 @@
   - Simperium/SSKeychain (0.8.9)
   - Specta (1.0.5)
   - SVProgressHUD (1.1.3)
-  - UIDeviceIdentifier (0.4.5)
+  - UIDeviceIdentifier (0.5.0)
   - WordPress-AppbotX (1.0.6)
-<<<<<<< HEAD
   - WordPress-iOS-Editor (1.1):
-=======
-  - WordPress-iOS-Editor (1.0.1):
->>>>>>> 5fd63c02
     - CocoaLumberjack (= 2.0.0)
     - NSObject-SafeExpectations (~> 0.0.2)
     - WordPress-iOS-Shared (~> 0.5.0)
@@ -193,7 +189,7 @@
     - WordPress-iOS-Shared (~> 0.5.0)
     - WordPressCom-Analytics-iOS (~> 0.1.0)
     - WordPressCom-Stats-iOS/Services
-  - WPMediaPicker (0.7.1)
+  - WPMediaPicker (0.7.2)
   - wpxmlrpc (0.8.1)
 
 DEPENDENCIES:
@@ -231,13 +227,8 @@
   - UIDeviceIdentifier (~> 0.1)
   - WordPress-AppbotX (from `https://github.com/wordpress-mobile/appbotx.git`, commit
     `87bae8c770cfc4e053119f2d00f76b2f653b26ce`)
-<<<<<<< HEAD
   - WordPress-iOS-Editor (= 1.1)
   - WordPress-iOS-Shared (= 0.5.0)
-=======
-  - WordPress-iOS-Editor (= 1.0.1)
-  - WordPress-iOS-Shared (= 0.4.4)
->>>>>>> 5fd63c02
   - WordPressApi (from `https://github.com/wordpress-mobile/WordPress-API-iOS.git`)
   - WordPressCom-Analytics-iOS (= 0.1.0)
   - WordPressCom-Stats-iOS (= 0.5.0)
@@ -311,19 +302,14 @@
   Simperium: 6c3b944c7d72477d83b3355331b8fa879b35afb2
   Specta: ac94d110b865115fe60ff2c6d7281053c6f8e8a2
   SVProgressHUD: 748080e4f36e603f6c02aec292664239df5279c1
-  UIDeviceIdentifier: f7b32c087f4d4957badbb6181a4c78520c5806ae
+  UIDeviceIdentifier: a959a6d4f51036b4180dd31fb26483a820f1cc46
   WordPress-AppbotX: d0ebf5bb2d70bee56272796e1e7a97787b5bfb14
-<<<<<<< HEAD
   WordPress-iOS-Editor: 71a7112d49e5d2ad817914bc72e50928901dd21f
   WordPress-iOS-Shared: 5480e7b5c9c55158ea22c89ff44fca5597852224
-=======
-  WordPress-iOS-Editor: b5b736456f14510af9e79a54af6e3a6e6c3c063e
-  WordPress-iOS-Shared: 345f7c1c49d298114353c3856c53317f0d826078
->>>>>>> 5fd63c02
   WordPressApi: 39ca2b950a95fd0bf7ae5c86c92a272fb350187b
   WordPressCom-Analytics-iOS: 355b8c6cf1d50d64ca7667e6f9e94c989e466775
   WordPressCom-Stats-iOS: 2564e78a4584381da8fc884a7b7d840bb57f4a9a
-  WPMediaPicker: d3d46adfbc9f34a4350f0f2defdafb04f32701f2
+  WPMediaPicker: 22beabf079a54ece002208efd934e472eaedeed4
   wpxmlrpc: bd391dab54e9bdceb5d1de23d161ecf1ba80f0e0
 
 COCOAPODS: 0.39.0