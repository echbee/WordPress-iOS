// !$*UTF8*$!
{
	archiveVersion = 1;
	classes = {
	};
	objectVersion = 46;
	objects = {

/* Begin PBXBuildFile section */
		930F52B81ECF88F9002F921B /* WordPressShared.framework in Frameworks */ = {isa = PBXBuildFile; fileRef = 930F52B71ECF88F9002F921B /* WordPressShared.framework */; };
		9368C7851EC5EF1B0092CE8E /* WordPressKit.framework in Frameworks */ = {isa = PBXBuildFile; fileRef = 9368C77B1EC5EF1B0092CE8E /* WordPressKit.framework */; };
		9368C78C1EC5EF1B0092CE8E /* WordPressKit.h in Headers */ = {isa = PBXBuildFile; fileRef = 9368C77E1EC5EF1B0092CE8E /* WordPressKit.h */; settings = {ATTRIBUTES = (Public, ); }; };
		9368C7A31EC62F800092CE8E /* WPStatsServiceRemote.h in Headers */ = {isa = PBXBuildFile; fileRef = 9368C7A11EC62F800092CE8E /* WPStatsServiceRemote.h */; settings = {ATTRIBUTES = (Public, ); }; };
		9368C7A41EC62F800092CE8E /* WPStatsServiceRemote.m in Sources */ = {isa = PBXBuildFile; fileRef = 9368C7A21EC62F800092CE8E /* WPStatsServiceRemote.m */; };
		9368C7B11EC630270092CE8E /* StatsItem.h in Headers */ = {isa = PBXBuildFile; fileRef = 9368C7A51EC630270092CE8E /* StatsItem.h */; settings = {ATTRIBUTES = (Public, ); }; };
		9368C7B21EC630270092CE8E /* StatsItem.m in Sources */ = {isa = PBXBuildFile; fileRef = 9368C7A61EC630270092CE8E /* StatsItem.m */; };
		9368C7B31EC630270092CE8E /* StatsItemAction.h in Headers */ = {isa = PBXBuildFile; fileRef = 9368C7A71EC630270092CE8E /* StatsItemAction.h */; settings = {ATTRIBUTES = (Public, ); }; };
		9368C7B41EC630270092CE8E /* StatsItemAction.m in Sources */ = {isa = PBXBuildFile; fileRef = 9368C7A81EC630270092CE8E /* StatsItemAction.m */; };
		9368C7B51EC630270092CE8E /* StatsStreak.h in Headers */ = {isa = PBXBuildFile; fileRef = 9368C7A91EC630270092CE8E /* StatsStreak.h */; settings = {ATTRIBUTES = (Public, ); }; };
		9368C7B61EC630270092CE8E /* StatsStreak.m in Sources */ = {isa = PBXBuildFile; fileRef = 9368C7AA1EC630270092CE8E /* StatsStreak.m */; };
		9368C7B71EC630270092CE8E /* StatsStreakItem.h in Headers */ = {isa = PBXBuildFile; fileRef = 9368C7AB1EC630270092CE8E /* StatsStreakItem.h */; settings = {ATTRIBUTES = (Public, ); }; };
		9368C7B81EC630270092CE8E /* StatsStreakItem.m in Sources */ = {isa = PBXBuildFile; fileRef = 9368C7AC1EC630270092CE8E /* StatsStreakItem.m */; };
		9368C7B91EC630270092CE8E /* StatsSummary.h in Headers */ = {isa = PBXBuildFile; fileRef = 9368C7AD1EC630270092CE8E /* StatsSummary.h */; settings = {ATTRIBUTES = (Public, ); }; };
		9368C7BA1EC630270092CE8E /* StatsSummary.m in Sources */ = {isa = PBXBuildFile; fileRef = 9368C7AE1EC630270092CE8E /* StatsSummary.m */; };
		9368C7BB1EC630270092CE8E /* StatsVisits.h in Headers */ = {isa = PBXBuildFile; fileRef = 9368C7AF1EC630270092CE8E /* StatsVisits.h */; settings = {ATTRIBUTES = (Public, ); }; };
		9368C7BC1EC630270092CE8E /* StatsVisits.m in Sources */ = {isa = PBXBuildFile; fileRef = 9368C7B01EC630270092CE8E /* StatsVisits.m */; };
		9368C7BF1EC630CE0092CE8E /* StatsStringUtilities.h in Headers */ = {isa = PBXBuildFile; fileRef = 9368C7BD1EC630CE0092CE8E /* StatsStringUtilities.h */; settings = {ATTRIBUTES = (Public, ); }; };
		9368C7C01EC630CE0092CE8E /* StatsStringUtilities.m in Sources */ = {isa = PBXBuildFile; fileRef = 9368C7BE1EC630CE0092CE8E /* StatsStringUtilities.m */; };
		938CF3D81EF1BE3800AF838E /* CocoaLumberjack.swift in Sources */ = {isa = PBXBuildFile; fileRef = 938CF3D71EF1BE3800AF838E /* CocoaLumberjack.swift */; };
		93AB06041EE8838400EF8764 /* RemoteTestCase.swift in Sources */ = {isa = PBXBuildFile; fileRef = 93AB06031EE8838400EF8764 /* RemoteTestCase.swift */; };
		93AC8EC41ED32FD000900F5A /* emptyarray.json in Resources */ = {isa = PBXBuildFile; fileRef = 93AC8EA51ED32FD000900F5A /* emptyarray.json */; };
		93AC8EC51ED32FD000900F5A /* stats-batch.json in Resources */ = {isa = PBXBuildFile; fileRef = 93AC8EA61ED32FD000900F5A /* stats-batch.json */; };
		93AC8EC61ED32FD000900F5A /* stats-v1.1-alltime.json in Resources */ = {isa = PBXBuildFile; fileRef = 93AC8EA71ED32FD000900F5A /* stats-v1.1-alltime.json */; };
		93AC8EC71ED32FD000900F5A /* stats-v1.1-clicks-day.json in Resources */ = {isa = PBXBuildFile; fileRef = 93AC8EA81ED32FD000900F5A /* stats-v1.1-clicks-day.json */; };
		93AC8EC81ED32FD000900F5A /* stats-v1.1-clicks-month-large.json in Resources */ = {isa = PBXBuildFile; fileRef = 93AC8EA91ED32FD000900F5A /* stats-v1.1-clicks-month-large.json */; };
		93AC8EC91ED32FD000900F5A /* stats-v1.1-comments-day.json in Resources */ = {isa = PBXBuildFile; fileRef = 93AC8EAA1ED32FD000900F5A /* stats-v1.1-comments-day.json */; };
		93AC8ECA1ED32FD000900F5A /* stats-v1.1-country-views-day.json in Resources */ = {isa = PBXBuildFile; fileRef = 93AC8EAB1ED32FD000900F5A /* stats-v1.1-country-views-day.json */; };
		93AC8ECB1ED32FD000900F5A /* stats-v1.1-followers-email-day.json in Resources */ = {isa = PBXBuildFile; fileRef = 93AC8EAC1ED32FD000900F5A /* stats-v1.1-followers-email-day.json */; };
		93AC8ECC1ED32FD000900F5A /* stats-v1.1-followers-wpcom-day.json in Resources */ = {isa = PBXBuildFile; fileRef = 93AC8EAD1ED32FD000900F5A /* stats-v1.1-followers-wpcom-day.json */; };
		93AC8ECD1ED32FD000900F5A /* stats-v1.1-insights.json in Resources */ = {isa = PBXBuildFile; fileRef = 93AC8EAE1ED32FD000900F5A /* stats-v1.1-insights.json */; };
		93AC8ECE1ED32FD000900F5A /* stats-v1.1-latest-post-views.json in Resources */ = {isa = PBXBuildFile; fileRef = 93AC8EAF1ED32FD000900F5A /* stats-v1.1-latest-post-views.json */; };
		93AC8ECF1ED32FD000900F5A /* stats-v1.1-latest-post.json in Resources */ = {isa = PBXBuildFile; fileRef = 93AC8EB01ED32FD000900F5A /* stats-v1.1-latest-post.json */; };
		93AC8ED01ED32FD000900F5A /* stats-v1.1-post-details.json in Resources */ = {isa = PBXBuildFile; fileRef = 93AC8EB11ED32FD000900F5A /* stats-v1.1-post-details.json */; };
		93AC8ED11ED32FD000900F5A /* stats-v1.1-referrers-day-large.json in Resources */ = {isa = PBXBuildFile; fileRef = 93AC8EB21ED32FD000900F5A /* stats-v1.1-referrers-day-large.json */; };
		93AC8ED21ED32FD000900F5A /* stats-v1.1-referrers-day.json in Resources */ = {isa = PBXBuildFile; fileRef = 93AC8EB31ED32FD000900F5A /* stats-v1.1-referrers-day.json */; };
		93AC8ED31ED32FD000900F5A /* stats-v1.1-streak.json in Resources */ = {isa = PBXBuildFile; fileRef = 93AC8EB41ED32FD000900F5A /* stats-v1.1-streak.json */; };
		93AC8ED41ED32FD000900F5A /* stats-v1.1-summary.json in Resources */ = {isa = PBXBuildFile; fileRef = 93AC8EB51ED32FD000900F5A /* stats-v1.1-summary.json */; };
		93AC8ED51ED32FD000900F5A /* stats-v1.1-tags-categories-views-day.json in Resources */ = {isa = PBXBuildFile; fileRef = 93AC8EB61ED32FD000900F5A /* stats-v1.1-tags-categories-views-day.json */; };
		93AC8ED61ED32FD000900F5A /* stats-v1.1-top-posts-day-exception.json in Resources */ = {isa = PBXBuildFile; fileRef = 93AC8EB71ED32FD000900F5A /* stats-v1.1-top-posts-day-exception.json */; };
		93AC8ED71ED32FD000900F5A /* stats-v1.1-top-posts-day-large.json in Resources */ = {isa = PBXBuildFile; fileRef = 93AC8EB81ED32FD000900F5A /* stats-v1.1-top-posts-day-large.json */; };
		93AC8ED81ED32FD000900F5A /* stats-v1.1-top-posts-day.json in Resources */ = {isa = PBXBuildFile; fileRef = 93AC8EB91ED32FD000900F5A /* stats-v1.1-top-posts-day.json */; };
		93AC8ED91ED32FD000900F5A /* stats-v1.1-video-plays-day-no-data.json in Resources */ = {isa = PBXBuildFile; fileRef = 93AC8EBA1ED32FD000900F5A /* stats-v1.1-video-plays-day-no-data.json */; };
		93AC8EDA1ED32FD000900F5A /* stats-v1.1-video-plays-day.json in Resources */ = {isa = PBXBuildFile; fileRef = 93AC8EBB1ED32FD000900F5A /* stats-v1.1-video-plays-day.json */; };
		93AC8EDB1ED32FD000900F5A /* stats-v1.1-visits-day-bad-date.json in Resources */ = {isa = PBXBuildFile; fileRef = 93AC8EBC1ED32FD000900F5A /* stats-v1.1-visits-day-bad-date.json */; };
		93AC8EDC1ED32FD000900F5A /* stats-v1.1-visits-day-large.json in Resources */ = {isa = PBXBuildFile; fileRef = 93AC8EBD1ED32FD000900F5A /* stats-v1.1-visits-day-large.json */; };
		93AC8EDD1ED32FD000900F5A /* stats-v1.1-visits-day.json in Resources */ = {isa = PBXBuildFile; fileRef = 93AC8EBE1ED32FD000900F5A /* stats-v1.1-visits-day.json */; };
		93AC8EDE1ED32FD000900F5A /* StatsItemTests.m in Sources */ = {isa = PBXBuildFile; fileRef = 93AC8EBF1ED32FD000900F5A /* StatsItemTests.m */; };
		93AC8EDF1ED32FD000900F5A /* StatsStreakItemTests.m in Sources */ = {isa = PBXBuildFile; fileRef = 93AC8EC01ED32FD000900F5A /* StatsStreakItemTests.m */; };
		93AC8EE01ED32FD000900F5A /* StatsStreakTests.m in Sources */ = {isa = PBXBuildFile; fileRef = 93AC8EC11ED32FD000900F5A /* StatsStreakTests.m */; };
		93AC8EE11ED32FD000900F5A /* StatsStringUtilitiesTest.m in Sources */ = {isa = PBXBuildFile; fileRef = 93AC8EC21ED32FD000900F5A /* StatsStringUtilitiesTest.m */; };
		93AC8EE21ED32FD000900F5A /* WPStatsServiceRemoteTests.m in Sources */ = {isa = PBXBuildFile; fileRef = 93AC8EC31ED32FD000900F5A /* WPStatsServiceRemoteTests.m */; };
		93BD273B1EE73282002BB00B /* AccountServiceRemote.h in Headers */ = {isa = PBXBuildFile; fileRef = 93BD27381EE73282002BB00B /* AccountServiceRemote.h */; settings = {ATTRIBUTES = (Public, ); }; };
		93BD273C1EE73282002BB00B /* AccountServiceRemoteREST.h in Headers */ = {isa = PBXBuildFile; fileRef = 93BD27391EE73282002BB00B /* AccountServiceRemoteREST.h */; settings = {ATTRIBUTES = (Public, ); }; };
		93BD273D1EE73282002BB00B /* AccountServiceRemoteREST.m in Sources */ = {isa = PBXBuildFile; fileRef = 93BD273A1EE73282002BB00B /* AccountServiceRemoteREST.m */; };
		93BD27411EE73311002BB00B /* AccountServiceRemoteRESTTests.swift in Sources */ = {isa = PBXBuildFile; fileRef = 93BD27401EE73311002BB00B /* AccountServiceRemoteRESTTests.swift */; };
		93BD27551EE73442002BB00B /* auth-send-login-email-invalid-client-failure.json in Resources */ = {isa = PBXBuildFile; fileRef = 93BD27431EE73442002BB00B /* auth-send-login-email-invalid-client-failure.json */; };
		93BD27561EE73442002BB00B /* auth-send-login-email-invalid-secret-failure.json in Resources */ = {isa = PBXBuildFile; fileRef = 93BD27441EE73442002BB00B /* auth-send-login-email-invalid-secret-failure.json */; };
		93BD27571EE73442002BB00B /* auth-send-login-email-no-user-failure.json in Resources */ = {isa = PBXBuildFile; fileRef = 93BD27451EE73442002BB00B /* auth-send-login-email-no-user-failure.json */; };
		93BD27581EE73442002BB00B /* auth-send-login-email-success.json in Resources */ = {isa = PBXBuildFile; fileRef = 93BD27461EE73442002BB00B /* auth-send-login-email-success.json */; };
		93BD27591EE73442002BB00B /* is-available-email-failure.json in Resources */ = {isa = PBXBuildFile; fileRef = 93BD27471EE73442002BB00B /* is-available-email-failure.json */; };
		93BD275A1EE73442002BB00B /* is-available-email-success.json in Resources */ = {isa = PBXBuildFile; fileRef = 93BD27481EE73442002BB00B /* is-available-email-success.json */; };
		93BD275B1EE73442002BB00B /* is-available-username-failure.json in Resources */ = {isa = PBXBuildFile; fileRef = 93BD27491EE73442002BB00B /* is-available-username-failure.json */; };
		93BD275C1EE73442002BB00B /* is-available-username-success.json in Resources */ = {isa = PBXBuildFile; fileRef = 93BD274A1EE73442002BB00B /* is-available-username-success.json */; };
		93BD275D1EE73442002BB00B /* me-auth-failure.json in Resources */ = {isa = PBXBuildFile; fileRef = 93BD274B1EE73442002BB00B /* me-auth-failure.json */; };
		93BD275E1EE73442002BB00B /* me-bad-json-failure.json in Resources */ = {isa = PBXBuildFile; fileRef = 93BD274C1EE73442002BB00B /* me-bad-json-failure.json */; };
		93BD275F1EE73442002BB00B /* me-sites-auth-failure.json in Resources */ = {isa = PBXBuildFile; fileRef = 93BD274D1EE73442002BB00B /* me-sites-auth-failure.json */; };
		93BD27601EE73442002BB00B /* me-sites-bad-json-failure.json in Resources */ = {isa = PBXBuildFile; fileRef = 93BD274E1EE73442002BB00B /* me-sites-bad-json-failure.json */; };
		93BD27611EE73442002BB00B /* me-sites-empty-success.json in Resources */ = {isa = PBXBuildFile; fileRef = 93BD274F1EE73442002BB00B /* me-sites-empty-success.json */; };
		93BD27621EE73442002BB00B /* me-sites-success.json in Resources */ = {isa = PBXBuildFile; fileRef = 93BD27501EE73442002BB00B /* me-sites-success.json */; };
		93BD27631EE73442002BB00B /* me-sites-visibility-bad-json-failure.json in Resources */ = {isa = PBXBuildFile; fileRef = 93BD27511EE73442002BB00B /* me-sites-visibility-bad-json-failure.json */; };
		93BD27641EE73442002BB00B /* me-sites-visibility-failure.json in Resources */ = {isa = PBXBuildFile; fileRef = 93BD27521EE73442002BB00B /* me-sites-visibility-failure.json */; };
		93BD27651EE73442002BB00B /* me-sites-visibility-success.json in Resources */ = {isa = PBXBuildFile; fileRef = 93BD27531EE73442002BB00B /* me-sites-visibility-success.json */; };
		93BD27661EE73442002BB00B /* me-success.json in Resources */ = {isa = PBXBuildFile; fileRef = 93BD27541EE73442002BB00B /* me-success.json */; };
		93BD27691EE736A8002BB00B /* RemoteUser.h in Headers */ = {isa = PBXBuildFile; fileRef = 93BD27671EE736A8002BB00B /* RemoteUser.h */; settings = {ATTRIBUTES = (Public, ); }; };
		93BD276A1EE736A8002BB00B /* RemoteUser.m in Sources */ = {isa = PBXBuildFile; fileRef = 93BD27681EE736A8002BB00B /* RemoteUser.m */; };
		93BD276F1EE737A8002BB00B /* ServiceRemoteWordPressComREST.h in Headers */ = {isa = PBXBuildFile; fileRef = 93BD276B1EE737A8002BB00B /* ServiceRemoteWordPressComREST.h */; settings = {ATTRIBUTES = (Public, ); }; };
		93BD27701EE737A8002BB00B /* ServiceRemoteWordPressComREST.m in Sources */ = {isa = PBXBuildFile; fileRef = 93BD276C1EE737A8002BB00B /* ServiceRemoteWordPressComREST.m */; };
		93BD27711EE737A8002BB00B /* ServiceRemoteWordPressXMLRPC.h in Headers */ = {isa = PBXBuildFile; fileRef = 93BD276D1EE737A8002BB00B /* ServiceRemoteWordPressXMLRPC.h */; settings = {ATTRIBUTES = (Public, ); }; };
		93BD27721EE737A9002BB00B /* ServiceRemoteWordPressXMLRPC.m in Sources */ = {isa = PBXBuildFile; fileRef = 93BD276E1EE737A8002BB00B /* ServiceRemoteWordPressXMLRPC.m */; };
		93BD277C1EE73944002BB00B /* HTTPAuthenticationAlertController.swift in Sources */ = {isa = PBXBuildFile; fileRef = 93BD27741EE73944002BB00B /* HTTPAuthenticationAlertController.swift */; };
		93BD277D1EE73944002BB00B /* NSDate+WordPressJSON.h in Headers */ = {isa = PBXBuildFile; fileRef = 93BD27751EE73944002BB00B /* NSDate+WordPressJSON.h */; settings = {ATTRIBUTES = (Public, ); }; };
		93BD277E1EE73944002BB00B /* NSDate+WordPressJSON.m in Sources */ = {isa = PBXBuildFile; fileRef = 93BD27761EE73944002BB00B /* NSDate+WordPressJSON.m */; };
		93BD277F1EE73944002BB00B /* WordPressComOAuthClient.swift in Sources */ = {isa = PBXBuildFile; fileRef = 93BD27771EE73944002BB00B /* WordPressComOAuthClient.swift */; };
		93BD27801EE73944002BB00B /* WordPressComRestApi.swift in Sources */ = {isa = PBXBuildFile; fileRef = 93BD27781EE73944002BB00B /* WordPressComRestApi.swift */; };
		93BD27811EE73944002BB00B /* WordPressOrgXMLRPCApi.swift in Sources */ = {isa = PBXBuildFile; fileRef = 93BD27791EE73944002BB00B /* WordPressOrgXMLRPCApi.swift */; };
		93BD27821EE73944002BB00B /* WordPressOrgXMLRPCValidator.swift in Sources */ = {isa = PBXBuildFile; fileRef = 93BD277A1EE73944002BB00B /* WordPressOrgXMLRPCValidator.swift */; };
		93BD27831EE73944002BB00B /* WordPressRSDParser.swift in Sources */ = {isa = PBXBuildFile; fileRef = 93BD277B1EE73944002BB00B /* WordPressRSDParser.swift */; };
		93BD27921EE82B30002BB00B /* JetpackServiceRemote.h in Headers */ = {isa = PBXBuildFile; fileRef = 93BD27901EE82B30002BB00B /* JetpackServiceRemote.h */; settings = {ATTRIBUTES = (Public, ); }; };
		93BD27931EE82B30002BB00B /* JetpackServiceRemote.m in Sources */ = {isa = PBXBuildFile; fileRef = 93BD27911EE82B30002BB00B /* JetpackServiceRemote.m */; };
		93C674E71EE8345300BFAF05 /* RemoteBlog.h in Headers */ = {isa = PBXBuildFile; fileRef = 93C674E51EE8345300BFAF05 /* RemoteBlog.h */; settings = {ATTRIBUTES = (Public, ); }; };
		93C674E81EE8345300BFAF05 /* RemoteBlog.m in Sources */ = {isa = PBXBuildFile; fileRef = 93C674E61EE8345300BFAF05 /* RemoteBlog.m */; };
		93C674EB1EE8348F00BFAF05 /* RemoteBlogOptionsHelper.h in Headers */ = {isa = PBXBuildFile; fileRef = 93C674E91EE8348F00BFAF05 /* RemoteBlogOptionsHelper.h */; settings = {ATTRIBUTES = (Public, ); }; };
		93C674EC1EE8348F00BFAF05 /* RemoteBlogOptionsHelper.m in Sources */ = {isa = PBXBuildFile; fileRef = 93C674EA1EE8348F00BFAF05 /* RemoteBlogOptionsHelper.m */; };
		93C674EE1EE834B700BFAF05 /* RemoteBlogSettings.swift in Sources */ = {isa = PBXBuildFile; fileRef = 93C674ED1EE834B700BFAF05 /* RemoteBlogSettings.swift */; };
		93C674F11EE8351E00BFAF05 /* NSMutableDictionary+Helpers.h in Headers */ = {isa = PBXBuildFile; fileRef = 93C674EF1EE8351E00BFAF05 /* NSMutableDictionary+Helpers.h */; };
		93C674F21EE8351E00BFAF05 /* NSMutableDictionary+Helpers.m in Sources */ = {isa = PBXBuildFile; fileRef = 93C674F01EE8351E00BFAF05 /* NSMutableDictionary+Helpers.m */; };
		93C882971EEB179600227A59 /* RESTTestable.swift in Sources */ = {isa = PBXBuildFile; fileRef = 93C882961EEB179600227A59 /* RESTTestable.swift */; };
<<<<<<< HEAD
		E6C1E83D1EF1A12E00D139D9 /* is-passwordless-account-success.json in Resources */ = {isa = PBXBuildFile; fileRef = E6C1E83C1EF1A12E00D139D9 /* is-passwordless-account-success.json */; };
		E6C1E83F1EF1A2BB00D139D9 /* is-passwordless-account-no-account-found.json in Resources */ = {isa = PBXBuildFile; fileRef = E6C1E83E1EF1A2BB00D139D9 /* is-passwordless-account-no-account-found.json */; };
		FAE63A9F1611DECD81F57707 /* Pods_WordPressKit.framework in Frameworks */ = {isa = PBXBuildFile; fileRef = 7D80394B0062075C00ECBC60 /* Pods_WordPressKit.framework */; };
=======
		93F08F111EEF0E9B000C2DF6 /* Logging.h in Headers */ = {isa = PBXBuildFile; fileRef = 93F08F0F1EEF0E9B000C2DF6 /* Logging.h */; settings = {ATTRIBUTES = (Private, ); }; };
		93F08F121EEF0E9B000C2DF6 /* Logging.m in Sources */ = {isa = PBXBuildFile; fileRef = 93F08F101EEF0E9B000C2DF6 /* Logging.m */; };
		AFEFF3378CD0A507125E5019 /* Pods_WordPressKit.framework in Frameworks */ = {isa = PBXBuildFile; fileRef = CF1A37C8C9E463E3B9F6B61A /* Pods_WordPressKit.framework */; };
		F8B82B9E92C9637430D7D032 /* Pods_WordPressKitTests.framework in Frameworks */ = {isa = PBXBuildFile; fileRef = 9F902B70CBB63DD7EB9D275A /* Pods_WordPressKitTests.framework */; };
>>>>>>> 0bec9399
/* End PBXBuildFile section */

/* Begin PBXContainerItemProxy section */
		9368C7861EC5EF1B0092CE8E /* PBXContainerItemProxy */ = {
			isa = PBXContainerItemProxy;
			containerPortal = 9368C7721EC5EF1B0092CE8E /* Project object */;
			proxyType = 1;
			remoteGlobalIDString = 9368C77A1EC5EF1B0092CE8E;
			remoteInfo = WordPressKit;
		};
/* End PBXContainerItemProxy section */

/* Begin PBXFileReference section */
		374CA122F886DCBD6C042B3E /* Pods-WordPressKitTests.release-alpha.xcconfig */ = {isa = PBXFileReference; includeInIndex = 1; lastKnownFileType = text.xcconfig; name = "Pods-WordPressKitTests.release-alpha.xcconfig"; path = "../Pods/Target Support Files/Pods-WordPressKitTests/Pods-WordPressKitTests.release-alpha.xcconfig"; sourceTree = "<group>"; };
		5B78E5816A82E3614ACCD7A7 /* Pods-WordPressKitTests.release-internal.xcconfig */ = {isa = PBXFileReference; includeInIndex = 1; lastKnownFileType = text.xcconfig; name = "Pods-WordPressKitTests.release-internal.xcconfig"; path = "../Pods/Target Support Files/Pods-WordPressKitTests/Pods-WordPressKitTests.release-internal.xcconfig"; sourceTree = "<group>"; };
		64D3C3AD47D5D2C05759A075 /* Pods-WordPressKit.release.xcconfig */ = {isa = PBXFileReference; includeInIndex = 1; lastKnownFileType = text.xcconfig; name = "Pods-WordPressKit.release.xcconfig"; path = "../Pods/Target Support Files/Pods-WordPressKit/Pods-WordPressKit.release.xcconfig"; sourceTree = "<group>"; };
		930F52B71ECF88F9002F921B /* WordPressShared.framework */ = {isa = PBXFileReference; lastKnownFileType = wrapper.framework; name = WordPressShared.framework; path = "../../../Library/Developer/Xcode/DerivedData/WordPress-gvhisgbaqipfupeijvwdwkhpgxbd/Build/Products/Debug-iphonesimulator/WordPressShared.framework"; sourceTree = "<group>"; };
		9368C77B1EC5EF1B0092CE8E /* WordPressKit.framework */ = {isa = PBXFileReference; explicitFileType = wrapper.framework; includeInIndex = 0; path = WordPressKit.framework; sourceTree = BUILT_PRODUCTS_DIR; };
		9368C77E1EC5EF1B0092CE8E /* WordPressKit.h */ = {isa = PBXFileReference; lastKnownFileType = sourcecode.c.h; path = WordPressKit.h; sourceTree = "<group>"; };
		9368C77F1EC5EF1B0092CE8E /* Info.plist */ = {isa = PBXFileReference; lastKnownFileType = text.plist.xml; path = Info.plist; sourceTree = "<group>"; };
		9368C7841EC5EF1B0092CE8E /* WordPressKitTests.xctest */ = {isa = PBXFileReference; explicitFileType = wrapper.cfbundle; includeInIndex = 0; path = WordPressKitTests.xctest; sourceTree = BUILT_PRODUCTS_DIR; };
		9368C78B1EC5EF1B0092CE8E /* Info.plist */ = {isa = PBXFileReference; lastKnownFileType = text.plist.xml; path = Info.plist; sourceTree = "<group>"; };
		9368C7A11EC62F800092CE8E /* WPStatsServiceRemote.h */ = {isa = PBXFileReference; fileEncoding = 4; lastKnownFileType = sourcecode.c.h; path = WPStatsServiceRemote.h; sourceTree = "<group>"; };
		9368C7A21EC62F800092CE8E /* WPStatsServiceRemote.m */ = {isa = PBXFileReference; fileEncoding = 4; lastKnownFileType = sourcecode.c.objc; path = WPStatsServiceRemote.m; sourceTree = "<group>"; };
		9368C7A51EC630270092CE8E /* StatsItem.h */ = {isa = PBXFileReference; fileEncoding = 4; lastKnownFileType = sourcecode.c.h; path = StatsItem.h; sourceTree = "<group>"; };
		9368C7A61EC630270092CE8E /* StatsItem.m */ = {isa = PBXFileReference; fileEncoding = 4; lastKnownFileType = sourcecode.c.objc; path = StatsItem.m; sourceTree = "<group>"; };
		9368C7A71EC630270092CE8E /* StatsItemAction.h */ = {isa = PBXFileReference; fileEncoding = 4; lastKnownFileType = sourcecode.c.h; path = StatsItemAction.h; sourceTree = "<group>"; };
		9368C7A81EC630270092CE8E /* StatsItemAction.m */ = {isa = PBXFileReference; fileEncoding = 4; lastKnownFileType = sourcecode.c.objc; path = StatsItemAction.m; sourceTree = "<group>"; };
		9368C7A91EC630270092CE8E /* StatsStreak.h */ = {isa = PBXFileReference; fileEncoding = 4; lastKnownFileType = sourcecode.c.h; path = StatsStreak.h; sourceTree = "<group>"; };
		9368C7AA1EC630270092CE8E /* StatsStreak.m */ = {isa = PBXFileReference; fileEncoding = 4; lastKnownFileType = sourcecode.c.objc; path = StatsStreak.m; sourceTree = "<group>"; };
		9368C7AB1EC630270092CE8E /* StatsStreakItem.h */ = {isa = PBXFileReference; fileEncoding = 4; lastKnownFileType = sourcecode.c.h; path = StatsStreakItem.h; sourceTree = "<group>"; };
		9368C7AC1EC630270092CE8E /* StatsStreakItem.m */ = {isa = PBXFileReference; fileEncoding = 4; lastKnownFileType = sourcecode.c.objc; path = StatsStreakItem.m; sourceTree = "<group>"; };
		9368C7AD1EC630270092CE8E /* StatsSummary.h */ = {isa = PBXFileReference; fileEncoding = 4; lastKnownFileType = sourcecode.c.h; path = StatsSummary.h; sourceTree = "<group>"; };
		9368C7AE1EC630270092CE8E /* StatsSummary.m */ = {isa = PBXFileReference; fileEncoding = 4; lastKnownFileType = sourcecode.c.objc; path = StatsSummary.m; sourceTree = "<group>"; };
		9368C7AF1EC630270092CE8E /* StatsVisits.h */ = {isa = PBXFileReference; fileEncoding = 4; lastKnownFileType = sourcecode.c.h; path = StatsVisits.h; sourceTree = "<group>"; };
		9368C7B01EC630270092CE8E /* StatsVisits.m */ = {isa = PBXFileReference; fileEncoding = 4; lastKnownFileType = sourcecode.c.objc; path = StatsVisits.m; sourceTree = "<group>"; };
		9368C7BD1EC630CE0092CE8E /* StatsStringUtilities.h */ = {isa = PBXFileReference; fileEncoding = 4; lastKnownFileType = sourcecode.c.h; path = StatsStringUtilities.h; sourceTree = "<group>"; };
		9368C7BE1EC630CE0092CE8E /* StatsStringUtilities.m */ = {isa = PBXFileReference; fileEncoding = 4; lastKnownFileType = sourcecode.c.objc; path = StatsStringUtilities.m; sourceTree = "<group>"; };
		938A499F0382FA6CE5225F40 /* Pods-WordPressKitTests.debug.xcconfig */ = {isa = PBXFileReference; includeInIndex = 1; lastKnownFileType = text.xcconfig; name = "Pods-WordPressKitTests.debug.xcconfig"; path = "../Pods/Target Support Files/Pods-WordPressKitTests/Pods-WordPressKitTests.debug.xcconfig"; sourceTree = "<group>"; };
		938CF3D71EF1BE3800AF838E /* CocoaLumberjack.swift */ = {isa = PBXFileReference; fileEncoding = 4; lastKnownFileType = sourcecode.swift; path = CocoaLumberjack.swift; sourceTree = "<group>"; };
		93AB06031EE8838400EF8764 /* RemoteTestCase.swift */ = {isa = PBXFileReference; fileEncoding = 4; lastKnownFileType = sourcecode.swift; path = RemoteTestCase.swift; sourceTree = "<group>"; };
		93AC8EA51ED32FD000900F5A /* emptyarray.json */ = {isa = PBXFileReference; fileEncoding = 4; lastKnownFileType = text.json; path = emptyarray.json; sourceTree = "<group>"; };
		93AC8EA61ED32FD000900F5A /* stats-batch.json */ = {isa = PBXFileReference; fileEncoding = 4; lastKnownFileType = text.json; path = "stats-batch.json"; sourceTree = "<group>"; };
		93AC8EA71ED32FD000900F5A /* stats-v1.1-alltime.json */ = {isa = PBXFileReference; fileEncoding = 4; lastKnownFileType = text.json; path = "stats-v1.1-alltime.json"; sourceTree = "<group>"; };
		93AC8EA81ED32FD000900F5A /* stats-v1.1-clicks-day.json */ = {isa = PBXFileReference; fileEncoding = 4; lastKnownFileType = text.json; path = "stats-v1.1-clicks-day.json"; sourceTree = "<group>"; };
		93AC8EA91ED32FD000900F5A /* stats-v1.1-clicks-month-large.json */ = {isa = PBXFileReference; fileEncoding = 4; lastKnownFileType = text.json; path = "stats-v1.1-clicks-month-large.json"; sourceTree = "<group>"; };
		93AC8EAA1ED32FD000900F5A /* stats-v1.1-comments-day.json */ = {isa = PBXFileReference; fileEncoding = 4; lastKnownFileType = text.json; path = "stats-v1.1-comments-day.json"; sourceTree = "<group>"; };
		93AC8EAB1ED32FD000900F5A /* stats-v1.1-country-views-day.json */ = {isa = PBXFileReference; fileEncoding = 4; lastKnownFileType = text.json; path = "stats-v1.1-country-views-day.json"; sourceTree = "<group>"; };
		93AC8EAC1ED32FD000900F5A /* stats-v1.1-followers-email-day.json */ = {isa = PBXFileReference; fileEncoding = 4; lastKnownFileType = text.json; path = "stats-v1.1-followers-email-day.json"; sourceTree = "<group>"; };
		93AC8EAD1ED32FD000900F5A /* stats-v1.1-followers-wpcom-day.json */ = {isa = PBXFileReference; fileEncoding = 4; lastKnownFileType = text.json; path = "stats-v1.1-followers-wpcom-day.json"; sourceTree = "<group>"; };
		93AC8EAE1ED32FD000900F5A /* stats-v1.1-insights.json */ = {isa = PBXFileReference; fileEncoding = 4; lastKnownFileType = text.json; path = "stats-v1.1-insights.json"; sourceTree = "<group>"; };
		93AC8EAF1ED32FD000900F5A /* stats-v1.1-latest-post-views.json */ = {isa = PBXFileReference; fileEncoding = 4; lastKnownFileType = text.json; path = "stats-v1.1-latest-post-views.json"; sourceTree = "<group>"; };
		93AC8EB01ED32FD000900F5A /* stats-v1.1-latest-post.json */ = {isa = PBXFileReference; fileEncoding = 4; lastKnownFileType = text.json; path = "stats-v1.1-latest-post.json"; sourceTree = "<group>"; };
		93AC8EB11ED32FD000900F5A /* stats-v1.1-post-details.json */ = {isa = PBXFileReference; fileEncoding = 4; lastKnownFileType = text.json; path = "stats-v1.1-post-details.json"; sourceTree = "<group>"; };
		93AC8EB21ED32FD000900F5A /* stats-v1.1-referrers-day-large.json */ = {isa = PBXFileReference; fileEncoding = 4; lastKnownFileType = text.json; path = "stats-v1.1-referrers-day-large.json"; sourceTree = "<group>"; };
		93AC8EB31ED32FD000900F5A /* stats-v1.1-referrers-day.json */ = {isa = PBXFileReference; fileEncoding = 4; lastKnownFileType = text.json; path = "stats-v1.1-referrers-day.json"; sourceTree = "<group>"; };
		93AC8EB41ED32FD000900F5A /* stats-v1.1-streak.json */ = {isa = PBXFileReference; fileEncoding = 4; lastKnownFileType = text.json; path = "stats-v1.1-streak.json"; sourceTree = "<group>"; };
		93AC8EB51ED32FD000900F5A /* stats-v1.1-summary.json */ = {isa = PBXFileReference; fileEncoding = 4; lastKnownFileType = text.json; path = "stats-v1.1-summary.json"; sourceTree = "<group>"; };
		93AC8EB61ED32FD000900F5A /* stats-v1.1-tags-categories-views-day.json */ = {isa = PBXFileReference; fileEncoding = 4; lastKnownFileType = text.json; path = "stats-v1.1-tags-categories-views-day.json"; sourceTree = "<group>"; };
		93AC8EB71ED32FD000900F5A /* stats-v1.1-top-posts-day-exception.json */ = {isa = PBXFileReference; fileEncoding = 4; lastKnownFileType = text.json; path = "stats-v1.1-top-posts-day-exception.json"; sourceTree = "<group>"; };
		93AC8EB81ED32FD000900F5A /* stats-v1.1-top-posts-day-large.json */ = {isa = PBXFileReference; fileEncoding = 4; lastKnownFileType = text.json; path = "stats-v1.1-top-posts-day-large.json"; sourceTree = "<group>"; };
		93AC8EB91ED32FD000900F5A /* stats-v1.1-top-posts-day.json */ = {isa = PBXFileReference; fileEncoding = 4; lastKnownFileType = text.json; path = "stats-v1.1-top-posts-day.json"; sourceTree = "<group>"; };
		93AC8EBA1ED32FD000900F5A /* stats-v1.1-video-plays-day-no-data.json */ = {isa = PBXFileReference; fileEncoding = 4; lastKnownFileType = text.json; path = "stats-v1.1-video-plays-day-no-data.json"; sourceTree = "<group>"; };
		93AC8EBB1ED32FD000900F5A /* stats-v1.1-video-plays-day.json */ = {isa = PBXFileReference; fileEncoding = 4; lastKnownFileType = text.json; path = "stats-v1.1-video-plays-day.json"; sourceTree = "<group>"; };
		93AC8EBC1ED32FD000900F5A /* stats-v1.1-visits-day-bad-date.json */ = {isa = PBXFileReference; fileEncoding = 4; lastKnownFileType = text.json; path = "stats-v1.1-visits-day-bad-date.json"; sourceTree = "<group>"; };
		93AC8EBD1ED32FD000900F5A /* stats-v1.1-visits-day-large.json */ = {isa = PBXFileReference; fileEncoding = 4; lastKnownFileType = text.json; path = "stats-v1.1-visits-day-large.json"; sourceTree = "<group>"; };
		93AC8EBE1ED32FD000900F5A /* stats-v1.1-visits-day.json */ = {isa = PBXFileReference; fileEncoding = 4; lastKnownFileType = text.json; path = "stats-v1.1-visits-day.json"; sourceTree = "<group>"; };
		93AC8EBF1ED32FD000900F5A /* StatsItemTests.m */ = {isa = PBXFileReference; fileEncoding = 4; lastKnownFileType = sourcecode.c.objc; path = StatsItemTests.m; sourceTree = "<group>"; };
		93AC8EC01ED32FD000900F5A /* StatsStreakItemTests.m */ = {isa = PBXFileReference; fileEncoding = 4; lastKnownFileType = sourcecode.c.objc; path = StatsStreakItemTests.m; sourceTree = "<group>"; };
		93AC8EC11ED32FD000900F5A /* StatsStreakTests.m */ = {isa = PBXFileReference; fileEncoding = 4; lastKnownFileType = sourcecode.c.objc; path = StatsStreakTests.m; sourceTree = "<group>"; };
		93AC8EC21ED32FD000900F5A /* StatsStringUtilitiesTest.m */ = {isa = PBXFileReference; fileEncoding = 4; lastKnownFileType = sourcecode.c.objc; path = StatsStringUtilitiesTest.m; sourceTree = "<group>"; };
		93AC8EC31ED32FD000900F5A /* WPStatsServiceRemoteTests.m */ = {isa = PBXFileReference; fileEncoding = 4; lastKnownFileType = sourcecode.c.objc; path = WPStatsServiceRemoteTests.m; sourceTree = "<group>"; };
		93BD27381EE73282002BB00B /* AccountServiceRemote.h */ = {isa = PBXFileReference; fileEncoding = 4; lastKnownFileType = sourcecode.c.h; path = AccountServiceRemote.h; sourceTree = "<group>"; };
		93BD27391EE73282002BB00B /* AccountServiceRemoteREST.h */ = {isa = PBXFileReference; fileEncoding = 4; lastKnownFileType = sourcecode.c.h; path = AccountServiceRemoteREST.h; sourceTree = "<group>"; };
		93BD273A1EE73282002BB00B /* AccountServiceRemoteREST.m */ = {isa = PBXFileReference; fileEncoding = 4; lastKnownFileType = sourcecode.c.objc; path = AccountServiceRemoteREST.m; sourceTree = "<group>"; };
		93BD273F1EE73310002BB00B /* WordPressKitTests-Bridging-Header.h */ = {isa = PBXFileReference; lastKnownFileType = sourcecode.c.h; path = "WordPressKitTests-Bridging-Header.h"; sourceTree = "<group>"; };
		93BD27401EE73311002BB00B /* AccountServiceRemoteRESTTests.swift */ = {isa = PBXFileReference; fileEncoding = 4; lastKnownFileType = sourcecode.swift; path = AccountServiceRemoteRESTTests.swift; sourceTree = "<group>"; };
		93BD27431EE73442002BB00B /* auth-send-login-email-invalid-client-failure.json */ = {isa = PBXFileReference; fileEncoding = 4; lastKnownFileType = text.json; path = "auth-send-login-email-invalid-client-failure.json"; sourceTree = "<group>"; };
		93BD27441EE73442002BB00B /* auth-send-login-email-invalid-secret-failure.json */ = {isa = PBXFileReference; fileEncoding = 4; lastKnownFileType = text.json; path = "auth-send-login-email-invalid-secret-failure.json"; sourceTree = "<group>"; };
		93BD27451EE73442002BB00B /* auth-send-login-email-no-user-failure.json */ = {isa = PBXFileReference; fileEncoding = 4; lastKnownFileType = text.json; path = "auth-send-login-email-no-user-failure.json"; sourceTree = "<group>"; };
		93BD27461EE73442002BB00B /* auth-send-login-email-success.json */ = {isa = PBXFileReference; fileEncoding = 4; lastKnownFileType = text.json; path = "auth-send-login-email-success.json"; sourceTree = "<group>"; };
		93BD27471EE73442002BB00B /* is-available-email-failure.json */ = {isa = PBXFileReference; fileEncoding = 4; lastKnownFileType = text.json; path = "is-available-email-failure.json"; sourceTree = "<group>"; };
		93BD27481EE73442002BB00B /* is-available-email-success.json */ = {isa = PBXFileReference; fileEncoding = 4; lastKnownFileType = text.json; path = "is-available-email-success.json"; sourceTree = "<group>"; };
		93BD27491EE73442002BB00B /* is-available-username-failure.json */ = {isa = PBXFileReference; fileEncoding = 4; lastKnownFileType = text.json; path = "is-available-username-failure.json"; sourceTree = "<group>"; };
		93BD274A1EE73442002BB00B /* is-available-username-success.json */ = {isa = PBXFileReference; fileEncoding = 4; lastKnownFileType = text.json; path = "is-available-username-success.json"; sourceTree = "<group>"; };
		93BD274B1EE73442002BB00B /* me-auth-failure.json */ = {isa = PBXFileReference; fileEncoding = 4; lastKnownFileType = text.json; path = "me-auth-failure.json"; sourceTree = "<group>"; };
		93BD274C1EE73442002BB00B /* me-bad-json-failure.json */ = {isa = PBXFileReference; fileEncoding = 4; lastKnownFileType = text.json; path = "me-bad-json-failure.json"; sourceTree = "<group>"; };
		93BD274D1EE73442002BB00B /* me-sites-auth-failure.json */ = {isa = PBXFileReference; fileEncoding = 4; lastKnownFileType = text.json; path = "me-sites-auth-failure.json"; sourceTree = "<group>"; };
		93BD274E1EE73442002BB00B /* me-sites-bad-json-failure.json */ = {isa = PBXFileReference; fileEncoding = 4; lastKnownFileType = text.json; path = "me-sites-bad-json-failure.json"; sourceTree = "<group>"; };
		93BD274F1EE73442002BB00B /* me-sites-empty-success.json */ = {isa = PBXFileReference; fileEncoding = 4; lastKnownFileType = text.json; path = "me-sites-empty-success.json"; sourceTree = "<group>"; };
		93BD27501EE73442002BB00B /* me-sites-success.json */ = {isa = PBXFileReference; fileEncoding = 4; lastKnownFileType = text.json; path = "me-sites-success.json"; sourceTree = "<group>"; };
		93BD27511EE73442002BB00B /* me-sites-visibility-bad-json-failure.json */ = {isa = PBXFileReference; fileEncoding = 4; lastKnownFileType = text.json; path = "me-sites-visibility-bad-json-failure.json"; sourceTree = "<group>"; };
		93BD27521EE73442002BB00B /* me-sites-visibility-failure.json */ = {isa = PBXFileReference; fileEncoding = 4; lastKnownFileType = text.json; path = "me-sites-visibility-failure.json"; sourceTree = "<group>"; };
		93BD27531EE73442002BB00B /* me-sites-visibility-success.json */ = {isa = PBXFileReference; fileEncoding = 4; lastKnownFileType = text.json; path = "me-sites-visibility-success.json"; sourceTree = "<group>"; };
		93BD27541EE73442002BB00B /* me-success.json */ = {isa = PBXFileReference; fileEncoding = 4; lastKnownFileType = text.json; path = "me-success.json"; sourceTree = "<group>"; };
		93BD27671EE736A8002BB00B /* RemoteUser.h */ = {isa = PBXFileReference; fileEncoding = 4; lastKnownFileType = sourcecode.c.h; path = RemoteUser.h; sourceTree = "<group>"; };
		93BD27681EE736A8002BB00B /* RemoteUser.m */ = {isa = PBXFileReference; fileEncoding = 4; lastKnownFileType = sourcecode.c.objc; path = RemoteUser.m; sourceTree = "<group>"; };
		93BD276B1EE737A8002BB00B /* ServiceRemoteWordPressComREST.h */ = {isa = PBXFileReference; fileEncoding = 4; lastKnownFileType = sourcecode.c.h; path = ServiceRemoteWordPressComREST.h; sourceTree = "<group>"; };
		93BD276C1EE737A8002BB00B /* ServiceRemoteWordPressComREST.m */ = {isa = PBXFileReference; fileEncoding = 4; lastKnownFileType = sourcecode.c.objc; path = ServiceRemoteWordPressComREST.m; sourceTree = "<group>"; };
		93BD276D1EE737A8002BB00B /* ServiceRemoteWordPressXMLRPC.h */ = {isa = PBXFileReference; fileEncoding = 4; lastKnownFileType = sourcecode.c.h; path = ServiceRemoteWordPressXMLRPC.h; sourceTree = "<group>"; };
		93BD276E1EE737A8002BB00B /* ServiceRemoteWordPressXMLRPC.m */ = {isa = PBXFileReference; fileEncoding = 4; lastKnownFileType = sourcecode.c.objc; path = ServiceRemoteWordPressXMLRPC.m; sourceTree = "<group>"; };
		93BD27741EE73944002BB00B /* HTTPAuthenticationAlertController.swift */ = {isa = PBXFileReference; fileEncoding = 4; lastKnownFileType = sourcecode.swift; path = HTTPAuthenticationAlertController.swift; sourceTree = "<group>"; };
		93BD27751EE73944002BB00B /* NSDate+WordPressJSON.h */ = {isa = PBXFileReference; fileEncoding = 4; lastKnownFileType = sourcecode.c.h; path = "NSDate+WordPressJSON.h"; sourceTree = "<group>"; };
		93BD27761EE73944002BB00B /* NSDate+WordPressJSON.m */ = {isa = PBXFileReference; fileEncoding = 4; lastKnownFileType = sourcecode.c.objc; path = "NSDate+WordPressJSON.m"; sourceTree = "<group>"; };
		93BD27771EE73944002BB00B /* WordPressComOAuthClient.swift */ = {isa = PBXFileReference; fileEncoding = 4; lastKnownFileType = sourcecode.swift; path = WordPressComOAuthClient.swift; sourceTree = "<group>"; };
		93BD27781EE73944002BB00B /* WordPressComRestApi.swift */ = {isa = PBXFileReference; fileEncoding = 4; lastKnownFileType = sourcecode.swift; path = WordPressComRestApi.swift; sourceTree = "<group>"; };
		93BD27791EE73944002BB00B /* WordPressOrgXMLRPCApi.swift */ = {isa = PBXFileReference; fileEncoding = 4; lastKnownFileType = sourcecode.swift; path = WordPressOrgXMLRPCApi.swift; sourceTree = "<group>"; };
		93BD277A1EE73944002BB00B /* WordPressOrgXMLRPCValidator.swift */ = {isa = PBXFileReference; fileEncoding = 4; lastKnownFileType = sourcecode.swift; path = WordPressOrgXMLRPCValidator.swift; sourceTree = "<group>"; };
		93BD277B1EE73944002BB00B /* WordPressRSDParser.swift */ = {isa = PBXFileReference; fileEncoding = 4; lastKnownFileType = sourcecode.swift; path = WordPressRSDParser.swift; sourceTree = "<group>"; };
		93BD27901EE82B30002BB00B /* JetpackServiceRemote.h */ = {isa = PBXFileReference; fileEncoding = 4; lastKnownFileType = sourcecode.c.h; path = JetpackServiceRemote.h; sourceTree = "<group>"; };
		93BD27911EE82B30002BB00B /* JetpackServiceRemote.m */ = {isa = PBXFileReference; fileEncoding = 4; lastKnownFileType = sourcecode.c.objc; path = JetpackServiceRemote.m; sourceTree = "<group>"; };
		93C674E51EE8345300BFAF05 /* RemoteBlog.h */ = {isa = PBXFileReference; fileEncoding = 4; lastKnownFileType = sourcecode.c.h; path = RemoteBlog.h; sourceTree = "<group>"; };
		93C674E61EE8345300BFAF05 /* RemoteBlog.m */ = {isa = PBXFileReference; fileEncoding = 4; lastKnownFileType = sourcecode.c.objc; path = RemoteBlog.m; sourceTree = "<group>"; };
		93C674E91EE8348F00BFAF05 /* RemoteBlogOptionsHelper.h */ = {isa = PBXFileReference; fileEncoding = 4; lastKnownFileType = sourcecode.c.h; path = RemoteBlogOptionsHelper.h; sourceTree = "<group>"; };
		93C674EA1EE8348F00BFAF05 /* RemoteBlogOptionsHelper.m */ = {isa = PBXFileReference; fileEncoding = 4; lastKnownFileType = sourcecode.c.objc; path = RemoteBlogOptionsHelper.m; sourceTree = "<group>"; };
		93C674ED1EE834B700BFAF05 /* RemoteBlogSettings.swift */ = {isa = PBXFileReference; fileEncoding = 4; lastKnownFileType = sourcecode.swift; path = RemoteBlogSettings.swift; sourceTree = "<group>"; };
		93C674EF1EE8351E00BFAF05 /* NSMutableDictionary+Helpers.h */ = {isa = PBXFileReference; fileEncoding = 4; lastKnownFileType = sourcecode.c.h; path = "NSMutableDictionary+Helpers.h"; sourceTree = "<group>"; };
		93C674F01EE8351E00BFAF05 /* NSMutableDictionary+Helpers.m */ = {isa = PBXFileReference; fileEncoding = 4; lastKnownFileType = sourcecode.c.objc; path = "NSMutableDictionary+Helpers.m"; sourceTree = "<group>"; };
		93C882961EEB179600227A59 /* RESTTestable.swift */ = {isa = PBXFileReference; fileEncoding = 4; lastKnownFileType = sourcecode.swift; name = RESTTestable.swift; path = ../../WordPress/WordPressTest/RESTTestable.swift; sourceTree = "<group>"; };
<<<<<<< HEAD
		AF6C6B3D338F6E0C94E0CFEE /* Pods-WordPressKitTests.release-alpha.xcconfig */ = {isa = PBXFileReference; includeInIndex = 1; lastKnownFileType = text.xcconfig; name = "Pods-WordPressKitTests.release-alpha.xcconfig"; path = "../Pods/Target Support Files/Pods-WordPressKitTests/Pods-WordPressKitTests.release-alpha.xcconfig"; sourceTree = "<group>"; };
		E6C1E83C1EF1A12E00D139D9 /* is-passwordless-account-success.json */ = {isa = PBXFileReference; fileEncoding = 4; lastKnownFileType = text.json; path = "is-passwordless-account-success.json"; sourceTree = "<group>"; };
		E6C1E83E1EF1A2BB00D139D9 /* is-passwordless-account-no-account-found.json */ = {isa = PBXFileReference; fileEncoding = 4; lastKnownFileType = text.json; path = "is-passwordless-account-no-account-found.json"; sourceTree = "<group>"; };
=======
		93F08F0F1EEF0E9B000C2DF6 /* Logging.h */ = {isa = PBXFileReference; fileEncoding = 4; lastKnownFileType = sourcecode.c.h; path = Logging.h; sourceTree = "<group>"; };
		93F08F101EEF0E9B000C2DF6 /* Logging.m */ = {isa = PBXFileReference; fileEncoding = 4; lastKnownFileType = sourcecode.c.objc; path = Logging.m; sourceTree = "<group>"; };
		9F902B70CBB63DD7EB9D275A /* Pods_WordPressKitTests.framework */ = {isa = PBXFileReference; explicitFileType = wrapper.framework; includeInIndex = 0; path = Pods_WordPressKitTests.framework; sourceTree = BUILT_PRODUCTS_DIR; };
		A2CE6797F9E45AE059B28690 /* Pods-WordPressKit.release-alpha.xcconfig */ = {isa = PBXFileReference; includeInIndex = 1; lastKnownFileType = text.xcconfig; name = "Pods-WordPressKit.release-alpha.xcconfig"; path = "../Pods/Target Support Files/Pods-WordPressKit/Pods-WordPressKit.release-alpha.xcconfig"; sourceTree = "<group>"; };
		B459C2F3F70D7C971B441F04 /* Pods-WordPressKit.debug.xcconfig */ = {isa = PBXFileReference; includeInIndex = 1; lastKnownFileType = text.xcconfig; name = "Pods-WordPressKit.debug.xcconfig"; path = "../Pods/Target Support Files/Pods-WordPressKit/Pods-WordPressKit.debug.xcconfig"; sourceTree = "<group>"; };
		CF1A37C8C9E463E3B9F6B61A /* Pods_WordPressKit.framework */ = {isa = PBXFileReference; explicitFileType = wrapper.framework; includeInIndex = 0; path = Pods_WordPressKit.framework; sourceTree = BUILT_PRODUCTS_DIR; };
		E5273E8FA8F6117F941D6CC1 /* Pods-WordPressKit.release-internal.xcconfig */ = {isa = PBXFileReference; includeInIndex = 1; lastKnownFileType = text.xcconfig; name = "Pods-WordPressKit.release-internal.xcconfig"; path = "../Pods/Target Support Files/Pods-WordPressKit/Pods-WordPressKit.release-internal.xcconfig"; sourceTree = "<group>"; };
		EF1D8EBEFA46779A06F52788 /* Pods-WordPressKitTests.release.xcconfig */ = {isa = PBXFileReference; includeInIndex = 1; lastKnownFileType = text.xcconfig; name = "Pods-WordPressKitTests.release.xcconfig"; path = "../Pods/Target Support Files/Pods-WordPressKitTests/Pods-WordPressKitTests.release.xcconfig"; sourceTree = "<group>"; };
>>>>>>> 0bec9399
/* End PBXFileReference section */

/* Begin PBXFrameworksBuildPhase section */
		9368C7771EC5EF1B0092CE8E /* Frameworks */ = {
			isa = PBXFrameworksBuildPhase;
			buildActionMask = 2147483647;
			files = (
				930F52B81ECF88F9002F921B /* WordPressShared.framework in Frameworks */,
				AFEFF3378CD0A507125E5019 /* Pods_WordPressKit.framework in Frameworks */,
			);
			runOnlyForDeploymentPostprocessing = 0;
		};
		9368C7811EC5EF1B0092CE8E /* Frameworks */ = {
			isa = PBXFrameworksBuildPhase;
			buildActionMask = 2147483647;
			files = (
				9368C7851EC5EF1B0092CE8E /* WordPressKit.framework in Frameworks */,
				F8B82B9E92C9637430D7D032 /* Pods_WordPressKitTests.framework in Frameworks */,
			);
			runOnlyForDeploymentPostprocessing = 0;
		};
/* End PBXFrameworksBuildPhase section */

/* Begin PBXGroup section */
		38C6ABE94A27A12C9C4AD19D /* Frameworks */ = {
			isa = PBXGroup;
			children = (
				930F52B71ECF88F9002F921B /* WordPressShared.framework */,
				CF1A37C8C9E463E3B9F6B61A /* Pods_WordPressKit.framework */,
				9F902B70CBB63DD7EB9D275A /* Pods_WordPressKitTests.framework */,
			);
			name = Frameworks;
			sourceTree = "<group>";
		};
		85FE0F09B4E9702893D675A4 /* Pods */ = {
			isa = PBXGroup;
			children = (
				B459C2F3F70D7C971B441F04 /* Pods-WordPressKit.debug.xcconfig */,
				64D3C3AD47D5D2C05759A075 /* Pods-WordPressKit.release.xcconfig */,
				A2CE6797F9E45AE059B28690 /* Pods-WordPressKit.release-alpha.xcconfig */,
				E5273E8FA8F6117F941D6CC1 /* Pods-WordPressKit.release-internal.xcconfig */,
				938A499F0382FA6CE5225F40 /* Pods-WordPressKitTests.debug.xcconfig */,
				EF1D8EBEFA46779A06F52788 /* Pods-WordPressKitTests.release.xcconfig */,
				374CA122F886DCBD6C042B3E /* Pods-WordPressKitTests.release-alpha.xcconfig */,
				5B78E5816A82E3614ACCD7A7 /* Pods-WordPressKitTests.release-internal.xcconfig */,
			);
			name = Pods;
			sourceTree = "<group>";
		};
		930F52B91ECF8A44002F921B /* Stats */ = {
			isa = PBXGroup;
			children = (
				9368C7A51EC630270092CE8E /* StatsItem.h */,
				9368C7A61EC630270092CE8E /* StatsItem.m */,
				9368C7A71EC630270092CE8E /* StatsItemAction.h */,
				9368C7A81EC630270092CE8E /* StatsItemAction.m */,
				9368C7A91EC630270092CE8E /* StatsStreak.h */,
				9368C7AA1EC630270092CE8E /* StatsStreak.m */,
				9368C7AB1EC630270092CE8E /* StatsStreakItem.h */,
				9368C7AC1EC630270092CE8E /* StatsStreakItem.m */,
				9368C7AD1EC630270092CE8E /* StatsSummary.h */,
				9368C7AE1EC630270092CE8E /* StatsSummary.m */,
				9368C7AF1EC630270092CE8E /* StatsVisits.h */,
				9368C7B01EC630270092CE8E /* StatsVisits.m */,
			);
			name = Stats;
			sourceTree = "<group>";
		};
		930F52BA1ECF8A67002F921B /* Tests */ = {
			isa = PBXGroup;
			children = (
				93C882961EEB179600227A59 /* RESTTestable.swift */,
				93AB06031EE8838400EF8764 /* RemoteTestCase.swift */,
				93BD273E1EE732CC002BB00B /* Accounts */,
				930F52BB1ECF8A78002F921B /* Stats */,
			);
			name = Tests;
			sourceTree = "<group>";
		};
		930F52BB1ECF8A78002F921B /* Stats */ = {
			isa = PBXGroup;
			children = (
				93AC8EE31ED32FDA00900F5A /* Test Data */,
				93AC8EBF1ED32FD000900F5A /* StatsItemTests.m */,
				93AC8EC01ED32FD000900F5A /* StatsStreakItemTests.m */,
				93AC8EC11ED32FD000900F5A /* StatsStreakTests.m */,
				93AC8EC21ED32FD000900F5A /* StatsStringUtilitiesTest.m */,
				93AC8EC31ED32FD000900F5A /* WPStatsServiceRemoteTests.m */,
			);
			name = Stats;
			sourceTree = "<group>";
		};
		9368C7711EC5EF1B0092CE8E = {
			isa = PBXGroup;
			children = (
				9368C77D1EC5EF1B0092CE8E /* WordPressKit */,
				9368C7881EC5EF1B0092CE8E /* WordPressKitTests */,
				9368C77C1EC5EF1B0092CE8E /* Products */,
				38C6ABE94A27A12C9C4AD19D /* Frameworks */,
				85FE0F09B4E9702893D675A4 /* Pods */,
			);
			sourceTree = "<group>";
		};
		9368C77C1EC5EF1B0092CE8E /* Products */ = {
			isa = PBXGroup;
			children = (
				9368C77B1EC5EF1B0092CE8E /* WordPressKit.framework */,
				9368C7841EC5EF1B0092CE8E /* WordPressKitTests.xctest */,
			);
			name = Products;
			sourceTree = "<group>";
		};
		9368C77D1EC5EF1B0092CE8E /* WordPressKit */ = {
			isa = PBXGroup;
			children = (
				93F08F0E1EEF0E86000C2DF6 /* Private */,
				9368C79C1EC62EBD0092CE8E /* Models */,
				9368C79B1EC62EB70092CE8E /* Services */,
				93BD27871EE829B4002BB00B /* Utility */,
				93BD27731EE7388E002BB00B /* WordPressAPI */,
				9368C77E1EC5EF1B0092CE8E /* WordPressKit.h */,
				9368C77F1EC5EF1B0092CE8E /* Info.plist */,
			);
			path = WordPressKit;
			sourceTree = "<group>";
		};
		9368C7881EC5EF1B0092CE8E /* WordPressKitTests */ = {
			isa = PBXGroup;
			children = (
				93BD27421EE73384002BB00B /* Mock Data */,
				930F52BA1ECF8A67002F921B /* Tests */,
				9368C78B1EC5EF1B0092CE8E /* Info.plist */,
				93BD273F1EE73310002BB00B /* WordPressKitTests-Bridging-Header.h */,
			);
			path = WordPressKitTests;
			sourceTree = "<group>";
		};
		9368C79B1EC62EB70092CE8E /* Services */ = {
			isa = PBXGroup;
			children = (
				93BD27381EE73282002BB00B /* AccountServiceRemote.h */,
				93BD27391EE73282002BB00B /* AccountServiceRemoteREST.h */,
				93BD273A1EE73282002BB00B /* AccountServiceRemoteREST.m */,
				93BD27901EE82B30002BB00B /* JetpackServiceRemote.h */,
				93BD27911EE82B30002BB00B /* JetpackServiceRemote.m */,
				93BD276B1EE737A8002BB00B /* ServiceRemoteWordPressComREST.h */,
				93BD276C1EE737A8002BB00B /* ServiceRemoteWordPressComREST.m */,
				93BD276D1EE737A8002BB00B /* ServiceRemoteWordPressXMLRPC.h */,
				93BD276E1EE737A8002BB00B /* ServiceRemoteWordPressXMLRPC.m */,
				9368C7BD1EC630CE0092CE8E /* StatsStringUtilities.h */,
				9368C7BE1EC630CE0092CE8E /* StatsStringUtilities.m */,
				9368C7A11EC62F800092CE8E /* WPStatsServiceRemote.h */,
				9368C7A21EC62F800092CE8E /* WPStatsServiceRemote.m */,
			);
			name = Services;
			sourceTree = "<group>";
		};
		9368C79C1EC62EBD0092CE8E /* Models */ = {
			isa = PBXGroup;
			children = (
				93C674E51EE8345300BFAF05 /* RemoteBlog.h */,
				93C674E61EE8345300BFAF05 /* RemoteBlog.m */,
				93C674E91EE8348F00BFAF05 /* RemoteBlogOptionsHelper.h */,
				93C674EA1EE8348F00BFAF05 /* RemoteBlogOptionsHelper.m */,
				93C674ED1EE834B700BFAF05 /* RemoteBlogSettings.swift */,
				93BD27671EE736A8002BB00B /* RemoteUser.h */,
				93BD27681EE736A8002BB00B /* RemoteUser.m */,
				930F52B91ECF8A44002F921B /* Stats */,
			);
			name = Models;
			sourceTree = "<group>";
		};
		93AC8EE31ED32FDA00900F5A /* Test Data */ = {
			isa = PBXGroup;
			children = (
				93AC8EA51ED32FD000900F5A /* emptyarray.json */,
				93AC8EA61ED32FD000900F5A /* stats-batch.json */,
				93AC8EA71ED32FD000900F5A /* stats-v1.1-alltime.json */,
				93AC8EA81ED32FD000900F5A /* stats-v1.1-clicks-day.json */,
				93AC8EA91ED32FD000900F5A /* stats-v1.1-clicks-month-large.json */,
				93AC8EAA1ED32FD000900F5A /* stats-v1.1-comments-day.json */,
				93AC8EAB1ED32FD000900F5A /* stats-v1.1-country-views-day.json */,
				93AC8EAC1ED32FD000900F5A /* stats-v1.1-followers-email-day.json */,
				93AC8EAD1ED32FD000900F5A /* stats-v1.1-followers-wpcom-day.json */,
				93AC8EAE1ED32FD000900F5A /* stats-v1.1-insights.json */,
				93AC8EAF1ED32FD000900F5A /* stats-v1.1-latest-post-views.json */,
				93AC8EB01ED32FD000900F5A /* stats-v1.1-latest-post.json */,
				93AC8EB11ED32FD000900F5A /* stats-v1.1-post-details.json */,
				93AC8EB21ED32FD000900F5A /* stats-v1.1-referrers-day-large.json */,
				93AC8EB31ED32FD000900F5A /* stats-v1.1-referrers-day.json */,
				93AC8EB41ED32FD000900F5A /* stats-v1.1-streak.json */,
				93AC8EB51ED32FD000900F5A /* stats-v1.1-summary.json */,
				93AC8EB61ED32FD000900F5A /* stats-v1.1-tags-categories-views-day.json */,
				93AC8EB71ED32FD000900F5A /* stats-v1.1-top-posts-day-exception.json */,
				93AC8EB81ED32FD000900F5A /* stats-v1.1-top-posts-day-large.json */,
				93AC8EB91ED32FD000900F5A /* stats-v1.1-top-posts-day.json */,
				93AC8EBA1ED32FD000900F5A /* stats-v1.1-video-plays-day-no-data.json */,
				93AC8EBB1ED32FD000900F5A /* stats-v1.1-video-plays-day.json */,
				93AC8EBC1ED32FD000900F5A /* stats-v1.1-visits-day-bad-date.json */,
				93AC8EBD1ED32FD000900F5A /* stats-v1.1-visits-day-large.json */,
				93AC8EBE1ED32FD000900F5A /* stats-v1.1-visits-day.json */,
			);
			name = "Test Data";
			sourceTree = "<group>";
		};
		93BD273E1EE732CC002BB00B /* Accounts */ = {
			isa = PBXGroup;
			children = (
				93BD27401EE73311002BB00B /* AccountServiceRemoteRESTTests.swift */,
			);
			name = Accounts;
			sourceTree = "<group>";
		};
		93BD27421EE73384002BB00B /* Mock Data */ = {
			isa = PBXGroup;
			children = (
				93BD27431EE73442002BB00B /* auth-send-login-email-invalid-client-failure.json */,
				93BD27441EE73442002BB00B /* auth-send-login-email-invalid-secret-failure.json */,
				93BD27451EE73442002BB00B /* auth-send-login-email-no-user-failure.json */,
				93BD27461EE73442002BB00B /* auth-send-login-email-success.json */,
				93BD27471EE73442002BB00B /* is-available-email-failure.json */,
				93BD27481EE73442002BB00B /* is-available-email-success.json */,
				93BD27491EE73442002BB00B /* is-available-username-failure.json */,
				93BD274A1EE73442002BB00B /* is-available-username-success.json */,
				E6C1E83C1EF1A12E00D139D9 /* is-passwordless-account-success.json */,
				E6C1E83E1EF1A2BB00D139D9 /* is-passwordless-account-no-account-found.json */,
				93BD274B1EE73442002BB00B /* me-auth-failure.json */,
				93BD274C1EE73442002BB00B /* me-bad-json-failure.json */,
				93BD274D1EE73442002BB00B /* me-sites-auth-failure.json */,
				93BD274E1EE73442002BB00B /* me-sites-bad-json-failure.json */,
				93BD274F1EE73442002BB00B /* me-sites-empty-success.json */,
				93BD27501EE73442002BB00B /* me-sites-success.json */,
				93BD27511EE73442002BB00B /* me-sites-visibility-bad-json-failure.json */,
				93BD27521EE73442002BB00B /* me-sites-visibility-failure.json */,
				93BD27531EE73442002BB00B /* me-sites-visibility-success.json */,
				93BD27541EE73442002BB00B /* me-success.json */,
			);
			path = "Mock Data";
			sourceTree = "<group>";
		};
		93BD27731EE7388E002BB00B /* WordPressAPI */ = {
			isa = PBXGroup;
			children = (
				93BD27741EE73944002BB00B /* HTTPAuthenticationAlertController.swift */,
				93BD27751EE73944002BB00B /* NSDate+WordPressJSON.h */,
				93BD27761EE73944002BB00B /* NSDate+WordPressJSON.m */,
				93BD27771EE73944002BB00B /* WordPressComOAuthClient.swift */,
				93BD27781EE73944002BB00B /* WordPressComRestApi.swift */,
				93BD27791EE73944002BB00B /* WordPressOrgXMLRPCApi.swift */,
				93BD277A1EE73944002BB00B /* WordPressOrgXMLRPCValidator.swift */,
				93BD277B1EE73944002BB00B /* WordPressRSDParser.swift */,
			);
			name = WordPressAPI;
			sourceTree = "<group>";
		};
		93BD27871EE829B4002BB00B /* Utility */ = {
			isa = PBXGroup;
			children = (
				93C674EF1EE8351E00BFAF05 /* NSMutableDictionary+Helpers.h */,
				93C674F01EE8351E00BFAF05 /* NSMutableDictionary+Helpers.m */,
			);
			name = Utility;
			sourceTree = "<group>";
		};
		93F08F0E1EEF0E86000C2DF6 /* Private */ = {
			isa = PBXGroup;
			children = (
				938CF3D71EF1BE3800AF838E /* CocoaLumberjack.swift */,
				93F08F0F1EEF0E9B000C2DF6 /* Logging.h */,
				93F08F101EEF0E9B000C2DF6 /* Logging.m */,
			);
			name = Private;
			sourceTree = "<group>";
		};
/* End PBXGroup section */

/* Begin PBXHeadersBuildPhase section */
		9368C7781EC5EF1B0092CE8E /* Headers */ = {
			isa = PBXHeadersBuildPhase;
			buildActionMask = 2147483647;
			files = (
				9368C78C1EC5EF1B0092CE8E /* WordPressKit.h in Headers */,
				9368C7B11EC630270092CE8E /* StatsItem.h in Headers */,
				93C674F11EE8351E00BFAF05 /* NSMutableDictionary+Helpers.h in Headers */,
				9368C7A31EC62F800092CE8E /* WPStatsServiceRemote.h in Headers */,
				9368C7B31EC630270092CE8E /* StatsItemAction.h in Headers */,
				93BD273C1EE73282002BB00B /* AccountServiceRemoteREST.h in Headers */,
				93BD27711EE737A8002BB00B /* ServiceRemoteWordPressXMLRPC.h in Headers */,
				93BD276F1EE737A8002BB00B /* ServiceRemoteWordPressComREST.h in Headers */,
				93BD277D1EE73944002BB00B /* NSDate+WordPressJSON.h in Headers */,
				93BD273B1EE73282002BB00B /* AccountServiceRemote.h in Headers */,
				93BD27691EE736A8002BB00B /* RemoteUser.h in Headers */,
				9368C7BF1EC630CE0092CE8E /* StatsStringUtilities.h in Headers */,
				9368C7BB1EC630270092CE8E /* StatsVisits.h in Headers */,
				9368C7B51EC630270092CE8E /* StatsStreak.h in Headers */,
				9368C7B71EC630270092CE8E /* StatsStreakItem.h in Headers */,
				93BD27921EE82B30002BB00B /* JetpackServiceRemote.h in Headers */,
				93C674E71EE8345300BFAF05 /* RemoteBlog.h in Headers */,
				93F08F111EEF0E9B000C2DF6 /* Logging.h in Headers */,
				93C674EB1EE8348F00BFAF05 /* RemoteBlogOptionsHelper.h in Headers */,
				9368C7B91EC630270092CE8E /* StatsSummary.h in Headers */,
			);
			runOnlyForDeploymentPostprocessing = 0;
		};
/* End PBXHeadersBuildPhase section */

/* Begin PBXNativeTarget section */
		9368C77A1EC5EF1B0092CE8E /* WordPressKit */ = {
			isa = PBXNativeTarget;
			buildConfigurationList = 9368C78F1EC5EF1B0092CE8E /* Build configuration list for PBXNativeTarget "WordPressKit" */;
			buildPhases = (
				9C506FE2ABAE14BA15075999 /* [CP] Check Pods Manifest.lock */,
				9368C7761EC5EF1B0092CE8E /* Sources */,
				9368C7771EC5EF1B0092CE8E /* Frameworks */,
				9368C7781EC5EF1B0092CE8E /* Headers */,
				9368C7791EC5EF1B0092CE8E /* Resources */,
				20EB5542FEFC724801950F81 /* [CP] Copy Pods Resources */,
			);
			buildRules = (
			);
			dependencies = (
			);
			name = WordPressKit;
			productName = WordPressKit;
			productReference = 9368C77B1EC5EF1B0092CE8E /* WordPressKit.framework */;
			productType = "com.apple.product-type.framework";
		};
		9368C7831EC5EF1B0092CE8E /* WordPressKitTests */ = {
			isa = PBXNativeTarget;
			buildConfigurationList = 9368C7921EC5EF1B0092CE8E /* Build configuration list for PBXNativeTarget "WordPressKitTests" */;
			buildPhases = (
				B90583032C30E1FBCB2679CD /* [CP] Check Pods Manifest.lock */,
				9368C7801EC5EF1B0092CE8E /* Sources */,
				9368C7811EC5EF1B0092CE8E /* Frameworks */,
				9368C7821EC5EF1B0092CE8E /* Resources */,
				51BC587D714120E93EA4BE5E /* [CP] Embed Pods Frameworks */,
				F6C2E44F0CDDA2180AB2B4CD /* [CP] Copy Pods Resources */,
			);
			buildRules = (
			);
			dependencies = (
				9368C7871EC5EF1B0092CE8E /* PBXTargetDependency */,
			);
			name = WordPressKitTests;
			productName = WordPressKitTests;
			productReference = 9368C7841EC5EF1B0092CE8E /* WordPressKitTests.xctest */;
			productType = "com.apple.product-type.bundle.unit-test";
		};
/* End PBXNativeTarget section */

/* Begin PBXProject section */
		9368C7721EC5EF1B0092CE8E /* Project object */ = {
			isa = PBXProject;
			attributes = {
				LastUpgradeCheck = 0830;
				ORGANIZATIONNAME = "Automattic Inc.";
				TargetAttributes = {
					9368C77A1EC5EF1B0092CE8E = {
						CreatedOnToolsVersion = 8.3.2;
						LastSwiftMigration = 0830;
						ProvisioningStyle = Automatic;
					};
					9368C7831EC5EF1B0092CE8E = {
						CreatedOnToolsVersion = 8.3.2;
						LastSwiftMigration = 0830;
						ProvisioningStyle = Automatic;
					};
				};
			};
			buildConfigurationList = 9368C7751EC5EF1B0092CE8E /* Build configuration list for PBXProject "WordPressKit" */;
			compatibilityVersion = "Xcode 3.2";
			developmentRegion = English;
			hasScannedForEncodings = 0;
			knownRegions = (
				en,
			);
			mainGroup = 9368C7711EC5EF1B0092CE8E;
			productRefGroup = 9368C77C1EC5EF1B0092CE8E /* Products */;
			projectDirPath = "";
			projectRoot = "";
			targets = (
				9368C77A1EC5EF1B0092CE8E /* WordPressKit */,
				9368C7831EC5EF1B0092CE8E /* WordPressKitTests */,
			);
		};
/* End PBXProject section */

/* Begin PBXResourcesBuildPhase section */
		9368C7791EC5EF1B0092CE8E /* Resources */ = {
			isa = PBXResourcesBuildPhase;
			buildActionMask = 2147483647;
			files = (
			);
			runOnlyForDeploymentPostprocessing = 0;
		};
		9368C7821EC5EF1B0092CE8E /* Resources */ = {
			isa = PBXResourcesBuildPhase;
			buildActionMask = 2147483647;
			files = (
				93AC8EC61ED32FD000900F5A /* stats-v1.1-alltime.json in Resources */,
				93AC8ED21ED32FD000900F5A /* stats-v1.1-referrers-day.json in Resources */,
				93AC8EDA1ED32FD000900F5A /* stats-v1.1-video-plays-day.json in Resources */,
				93BD275C1EE73442002BB00B /* is-available-username-success.json in Resources */,
				E6C1E83F1EF1A2BB00D139D9 /* is-passwordless-account-no-account-found.json in Resources */,
				93AC8ED81ED32FD000900F5A /* stats-v1.1-top-posts-day.json in Resources */,
				93BD27591EE73442002BB00B /* is-available-email-failure.json in Resources */,
				93BD27571EE73442002BB00B /* auth-send-login-email-no-user-failure.json in Resources */,
				93AC8ED71ED32FD000900F5A /* stats-v1.1-top-posts-day-large.json in Resources */,
				93AC8EC71ED32FD000900F5A /* stats-v1.1-clicks-day.json in Resources */,
				93AC8EC91ED32FD000900F5A /* stats-v1.1-comments-day.json in Resources */,
				93BD27641EE73442002BB00B /* me-sites-visibility-failure.json in Resources */,
				93AC8EC51ED32FD000900F5A /* stats-batch.json in Resources */,
				93AC8ED91ED32FD000900F5A /* stats-v1.1-video-plays-day-no-data.json in Resources */,
				93BD27561EE73442002BB00B /* auth-send-login-email-invalid-secret-failure.json in Resources */,
				93BD275A1EE73442002BB00B /* is-available-email-success.json in Resources */,
				93AC8ED01ED32FD000900F5A /* stats-v1.1-post-details.json in Resources */,
				93AC8ED41ED32FD000900F5A /* stats-v1.1-summary.json in Resources */,
				93AC8ECD1ED32FD000900F5A /* stats-v1.1-insights.json in Resources */,
				93BD27551EE73442002BB00B /* auth-send-login-email-invalid-client-failure.json in Resources */,
				93BD27661EE73442002BB00B /* me-success.json in Resources */,
				93AC8ED31ED32FD000900F5A /* stats-v1.1-streak.json in Resources */,
				93BD275B1EE73442002BB00B /* is-available-username-failure.json in Resources */,
				93BD27581EE73442002BB00B /* auth-send-login-email-success.json in Resources */,
				93BD27651EE73442002BB00B /* me-sites-visibility-success.json in Resources */,
				93AC8ED61ED32FD000900F5A /* stats-v1.1-top-posts-day-exception.json in Resources */,
				93BD275E1EE73442002BB00B /* me-bad-json-failure.json in Resources */,
				93BD27631EE73442002BB00B /* me-sites-visibility-bad-json-failure.json in Resources */,
				93BD275F1EE73442002BB00B /* me-sites-auth-failure.json in Resources */,
				93AC8ECA1ED32FD000900F5A /* stats-v1.1-country-views-day.json in Resources */,
				93AC8ED51ED32FD000900F5A /* stats-v1.1-tags-categories-views-day.json in Resources */,
				93BD27611EE73442002BB00B /* me-sites-empty-success.json in Resources */,
				93AC8EC81ED32FD000900F5A /* stats-v1.1-clicks-month-large.json in Resources */,
				93AC8EC41ED32FD000900F5A /* emptyarray.json in Resources */,
				93AC8EDD1ED32FD000900F5A /* stats-v1.1-visits-day.json in Resources */,
				93AC8EDC1ED32FD000900F5A /* stats-v1.1-visits-day-large.json in Resources */,
				93AC8ECE1ED32FD000900F5A /* stats-v1.1-latest-post-views.json in Resources */,
				E6C1E83D1EF1A12E00D139D9 /* is-passwordless-account-success.json in Resources */,
				93AC8ECC1ED32FD000900F5A /* stats-v1.1-followers-wpcom-day.json in Resources */,
				93AC8ED11ED32FD000900F5A /* stats-v1.1-referrers-day-large.json in Resources */,
				93BD27621EE73442002BB00B /* me-sites-success.json in Resources */,
				93BD27601EE73442002BB00B /* me-sites-bad-json-failure.json in Resources */,
				93AC8ECF1ED32FD000900F5A /* stats-v1.1-latest-post.json in Resources */,
				93BD275D1EE73442002BB00B /* me-auth-failure.json in Resources */,
				93AC8EDB1ED32FD000900F5A /* stats-v1.1-visits-day-bad-date.json in Resources */,
				93AC8ECB1ED32FD000900F5A /* stats-v1.1-followers-email-day.json in Resources */,
			);
			runOnlyForDeploymentPostprocessing = 0;
		};
/* End PBXResourcesBuildPhase section */

/* Begin PBXShellScriptBuildPhase section */
		20EB5542FEFC724801950F81 /* [CP] Copy Pods Resources */ = {
			isa = PBXShellScriptBuildPhase;
			buildActionMask = 2147483647;
			files = (
			);
			inputPaths = (
			);
			name = "[CP] Copy Pods Resources";
			outputPaths = (
			);
			runOnlyForDeploymentPostprocessing = 0;
			shellPath = /bin/sh;
			shellScript = "\"${SRCROOT}/../Pods/Target Support Files/Pods-WordPressKit/Pods-WordPressKit-resources.sh\"\n";
			showEnvVarsInLog = 0;
		};
		51BC587D714120E93EA4BE5E /* [CP] Embed Pods Frameworks */ = {
			isa = PBXShellScriptBuildPhase;
			buildActionMask = 2147483647;
			files = (
			);
			inputPaths = (
			);
			name = "[CP] Embed Pods Frameworks";
			outputPaths = (
			);
			runOnlyForDeploymentPostprocessing = 0;
			shellPath = /bin/sh;
			shellScript = "\"${SRCROOT}/../Pods/Target Support Files/Pods-WordPressKitTests/Pods-WordPressKitTests-frameworks.sh\"\n";
			showEnvVarsInLog = 0;
		};
		9C506FE2ABAE14BA15075999 /* [CP] Check Pods Manifest.lock */ = {
			isa = PBXShellScriptBuildPhase;
			buildActionMask = 2147483647;
			files = (
			);
			inputPaths = (
			);
			name = "[CP] Check Pods Manifest.lock";
			outputPaths = (
			);
			runOnlyForDeploymentPostprocessing = 0;
			shellPath = /bin/sh;
			shellScript = "diff \"${PODS_PODFILE_DIR_PATH}/Podfile.lock\" \"${PODS_ROOT}/Manifest.lock\" > /dev/null\nif [ $? != 0 ] ; then\n    # print error to STDERR\n    echo \"error: The sandbox is not in sync with the Podfile.lock. Run 'pod install' or update your CocoaPods installation.\" >&2\n    exit 1\nfi\n";
			showEnvVarsInLog = 0;
		};
		B90583032C30E1FBCB2679CD /* [CP] Check Pods Manifest.lock */ = {
			isa = PBXShellScriptBuildPhase;
			buildActionMask = 2147483647;
			files = (
			);
			inputPaths = (
			);
			name = "[CP] Check Pods Manifest.lock";
			outputPaths = (
			);
			runOnlyForDeploymentPostprocessing = 0;
			shellPath = /bin/sh;
			shellScript = "diff \"${PODS_PODFILE_DIR_PATH}/Podfile.lock\" \"${PODS_ROOT}/Manifest.lock\" > /dev/null\nif [ $? != 0 ] ; then\n    # print error to STDERR\n    echo \"error: The sandbox is not in sync with the Podfile.lock. Run 'pod install' or update your CocoaPods installation.\" >&2\n    exit 1\nfi\n";
			showEnvVarsInLog = 0;
		};
		F6C2E44F0CDDA2180AB2B4CD /* [CP] Copy Pods Resources */ = {
			isa = PBXShellScriptBuildPhase;
			buildActionMask = 2147483647;
			files = (
			);
			inputPaths = (
			);
			name = "[CP] Copy Pods Resources";
			outputPaths = (
			);
			runOnlyForDeploymentPostprocessing = 0;
			shellPath = /bin/sh;
			shellScript = "\"${SRCROOT}/../Pods/Target Support Files/Pods-WordPressKitTests/Pods-WordPressKitTests-resources.sh\"\n";
			showEnvVarsInLog = 0;
		};
/* End PBXShellScriptBuildPhase section */

/* Begin PBXSourcesBuildPhase section */
		9368C7761EC5EF1B0092CE8E /* Sources */ = {
			isa = PBXSourcesBuildPhase;
			buildActionMask = 2147483647;
			files = (
				9368C7B41EC630270092CE8E /* StatsItemAction.m in Sources */,
				93BD27721EE737A9002BB00B /* ServiceRemoteWordPressXMLRPC.m in Sources */,
				93BD27701EE737A8002BB00B /* ServiceRemoteWordPressComREST.m in Sources */,
				93BD277F1EE73944002BB00B /* WordPressComOAuthClient.swift in Sources */,
				93BD27801EE73944002BB00B /* WordPressComRestApi.swift in Sources */,
				93BD277C1EE73944002BB00B /* HTTPAuthenticationAlertController.swift in Sources */,
				93BD277E1EE73944002BB00B /* NSDate+WordPressJSON.m in Sources */,
				9368C7B61EC630270092CE8E /* StatsStreak.m in Sources */,
				93BD276A1EE736A8002BB00B /* RemoteUser.m in Sources */,
				9368C7BA1EC630270092CE8E /* StatsSummary.m in Sources */,
				9368C7C01EC630CE0092CE8E /* StatsStringUtilities.m in Sources */,
				93C674EC1EE8348F00BFAF05 /* RemoteBlogOptionsHelper.m in Sources */,
				93C674E81EE8345300BFAF05 /* RemoteBlog.m in Sources */,
				93BD27831EE73944002BB00B /* WordPressRSDParser.swift in Sources */,
				9368C7B81EC630270092CE8E /* StatsStreakItem.m in Sources */,
				93C674F21EE8351E00BFAF05 /* NSMutableDictionary+Helpers.m in Sources */,
				9368C7BC1EC630270092CE8E /* StatsVisits.m in Sources */,
				938CF3D81EF1BE3800AF838E /* CocoaLumberjack.swift in Sources */,
				93BD273D1EE73282002BB00B /* AccountServiceRemoteREST.m in Sources */,
				93BD27811EE73944002BB00B /* WordPressOrgXMLRPCApi.swift in Sources */,
				9368C7B21EC630270092CE8E /* StatsItem.m in Sources */,
				93F08F121EEF0E9B000C2DF6 /* Logging.m in Sources */,
				9368C7A41EC62F800092CE8E /* WPStatsServiceRemote.m in Sources */,
				93BD27931EE82B30002BB00B /* JetpackServiceRemote.m in Sources */,
				93BD27821EE73944002BB00B /* WordPressOrgXMLRPCValidator.swift in Sources */,
				93C674EE1EE834B700BFAF05 /* RemoteBlogSettings.swift in Sources */,
			);
			runOnlyForDeploymentPostprocessing = 0;
		};
		9368C7801EC5EF1B0092CE8E /* Sources */ = {
			isa = PBXSourcesBuildPhase;
			buildActionMask = 2147483647;
			files = (
				93AC8EDF1ED32FD000900F5A /* StatsStreakItemTests.m in Sources */,
				93AC8EE01ED32FD000900F5A /* StatsStreakTests.m in Sources */,
				93AC8EDE1ED32FD000900F5A /* StatsItemTests.m in Sources */,
				93AB06041EE8838400EF8764 /* RemoteTestCase.swift in Sources */,
				93BD27411EE73311002BB00B /* AccountServiceRemoteRESTTests.swift in Sources */,
				93AC8EE11ED32FD000900F5A /* StatsStringUtilitiesTest.m in Sources */,
				93AC8EE21ED32FD000900F5A /* WPStatsServiceRemoteTests.m in Sources */,
				93C882971EEB179600227A59 /* RESTTestable.swift in Sources */,
			);
			runOnlyForDeploymentPostprocessing = 0;
		};
/* End PBXSourcesBuildPhase section */

/* Begin PBXTargetDependency section */
		9368C7871EC5EF1B0092CE8E /* PBXTargetDependency */ = {
			isa = PBXTargetDependency;
			target = 9368C77A1EC5EF1B0092CE8E /* WordPressKit */;
			targetProxy = 9368C7861EC5EF1B0092CE8E /* PBXContainerItemProxy */;
		};
/* End PBXTargetDependency section */

/* Begin XCBuildConfiguration section */
		9368C78D1EC5EF1B0092CE8E /* Debug */ = {
			isa = XCBuildConfiguration;
			buildSettings = {
				ALWAYS_SEARCH_USER_PATHS = NO;
				CLANG_ANALYZER_NONNULL = YES;
				CLANG_ANALYZER_NUMBER_OBJECT_CONVERSION = YES_AGGRESSIVE;
				CLANG_CXX_LANGUAGE_STANDARD = "gnu++0x";
				CLANG_CXX_LIBRARY = "libc++";
				CLANG_ENABLE_MODULES = YES;
				CLANG_ENABLE_OBJC_ARC = YES;
				CLANG_WARN_BOOL_CONVERSION = YES;
				CLANG_WARN_CONSTANT_CONVERSION = YES;
				CLANG_WARN_DIRECT_OBJC_ISA_USAGE = YES_ERROR;
				CLANG_WARN_DOCUMENTATION_COMMENTS = YES;
				CLANG_WARN_EMPTY_BODY = YES;
				CLANG_WARN_ENUM_CONVERSION = YES;
				CLANG_WARN_INFINITE_RECURSION = YES;
				CLANG_WARN_INT_CONVERSION = YES;
				CLANG_WARN_OBJC_ROOT_CLASS = YES_ERROR;
				CLANG_WARN_SUSPICIOUS_MOVE = YES;
				CLANG_WARN_UNREACHABLE_CODE = YES;
				CLANG_WARN__DUPLICATE_METHOD_MATCH = YES;
				"CODE_SIGN_IDENTITY[sdk=iphoneos*]" = "iPhone Developer";
				COPY_PHASE_STRIP = NO;
				CURRENT_PROJECT_VERSION = 1;
				DEBUG_INFORMATION_FORMAT = dwarf;
				ENABLE_STRICT_OBJC_MSGSEND = YES;
				ENABLE_TESTABILITY = YES;
				GCC_C_LANGUAGE_STANDARD = gnu99;
				GCC_DYNAMIC_NO_PIC = NO;
				GCC_NO_COMMON_BLOCKS = YES;
				GCC_OPTIMIZATION_LEVEL = 0;
				GCC_PREPROCESSOR_DEFINITIONS = (
					"DEBUG=1",
					"$(inherited)",
				);
				GCC_WARN_64_TO_32_BIT_CONVERSION = YES;
				GCC_WARN_ABOUT_RETURN_TYPE = YES_ERROR;
				GCC_WARN_UNDECLARED_SELECTOR = YES;
				GCC_WARN_UNINITIALIZED_AUTOS = YES_AGGRESSIVE;
				GCC_WARN_UNUSED_FUNCTION = YES;
				GCC_WARN_UNUSED_VARIABLE = YES;
				IPHONEOS_DEPLOYMENT_TARGET = 10.0;
				MTL_ENABLE_DEBUG_INFO = YES;
				ONLY_ACTIVE_ARCH = YES;
				SDKROOT = iphoneos;
				TARGETED_DEVICE_FAMILY = "1,2";
				VERSIONING_SYSTEM = "apple-generic";
				VERSION_INFO_PREFIX = "";
			};
			name = Debug;
		};
		9368C78E1EC5EF1B0092CE8E /* Release */ = {
			isa = XCBuildConfiguration;
			buildSettings = {
				ALWAYS_SEARCH_USER_PATHS = NO;
				CLANG_ANALYZER_NONNULL = YES;
				CLANG_ANALYZER_NUMBER_OBJECT_CONVERSION = YES_AGGRESSIVE;
				CLANG_CXX_LANGUAGE_STANDARD = "gnu++0x";
				CLANG_CXX_LIBRARY = "libc++";
				CLANG_ENABLE_MODULES = YES;
				CLANG_ENABLE_OBJC_ARC = YES;
				CLANG_WARN_BOOL_CONVERSION = YES;
				CLANG_WARN_CONSTANT_CONVERSION = YES;
				CLANG_WARN_DIRECT_OBJC_ISA_USAGE = YES_ERROR;
				CLANG_WARN_DOCUMENTATION_COMMENTS = YES;
				CLANG_WARN_EMPTY_BODY = YES;
				CLANG_WARN_ENUM_CONVERSION = YES;
				CLANG_WARN_INFINITE_RECURSION = YES;
				CLANG_WARN_INT_CONVERSION = YES;
				CLANG_WARN_OBJC_ROOT_CLASS = YES_ERROR;
				CLANG_WARN_SUSPICIOUS_MOVE = YES;
				CLANG_WARN_UNREACHABLE_CODE = YES;
				CLANG_WARN__DUPLICATE_METHOD_MATCH = YES;
				"CODE_SIGN_IDENTITY[sdk=iphoneos*]" = "iPhone Developer";
				COPY_PHASE_STRIP = NO;
				CURRENT_PROJECT_VERSION = 1;
				DEBUG_INFORMATION_FORMAT = "dwarf-with-dsym";
				ENABLE_NS_ASSERTIONS = NO;
				ENABLE_STRICT_OBJC_MSGSEND = YES;
				GCC_C_LANGUAGE_STANDARD = gnu99;
				GCC_NO_COMMON_BLOCKS = YES;
				GCC_WARN_64_TO_32_BIT_CONVERSION = YES;
				GCC_WARN_ABOUT_RETURN_TYPE = YES_ERROR;
				GCC_WARN_UNDECLARED_SELECTOR = YES;
				GCC_WARN_UNINITIALIZED_AUTOS = YES_AGGRESSIVE;
				GCC_WARN_UNUSED_FUNCTION = YES;
				GCC_WARN_UNUSED_VARIABLE = YES;
				IPHONEOS_DEPLOYMENT_TARGET = 10.0;
				MTL_ENABLE_DEBUG_INFO = NO;
				SDKROOT = iphoneos;
				TARGETED_DEVICE_FAMILY = "1,2";
				VALIDATE_PRODUCT = YES;
				VERSIONING_SYSTEM = "apple-generic";
				VERSION_INFO_PREFIX = "";
			};
			name = Release;
		};
		9368C7901EC5EF1B0092CE8E /* Debug */ = {
			isa = XCBuildConfiguration;
			baseConfigurationReference = B459C2F3F70D7C971B441F04 /* Pods-WordPressKit.debug.xcconfig */;
			buildSettings = {
				ALWAYS_EMBED_SWIFT_STANDARD_LIBRARIES = "${inherited}";
				CLANG_ENABLE_MODULES = YES;
				CODE_SIGN_IDENTITY = "";
				DEFINES_MODULE = YES;
				DYLIB_COMPATIBILITY_VERSION = 1;
				DYLIB_CURRENT_VERSION = 1;
				DYLIB_INSTALL_NAME_BASE = "@rpath";
				INFOPLIST_FILE = WordPressKit/Info.plist;
				INSTALL_PATH = "$(LOCAL_LIBRARY_DIR)/Frameworks";
				LD_RUNPATH_SEARCH_PATHS = "$(inherited) @executable_path/Frameworks @loader_path/Frameworks";
				PRODUCT_BUNDLE_IDENTIFIER = com.automattic.WordPressKit;
				PRODUCT_NAME = "$(TARGET_NAME)";
				SKIP_INSTALL = YES;
				SWIFT_OPTIMIZATION_LEVEL = "-Onone";
				SWIFT_VERSION = 3.0;
			};
			name = Debug;
		};
		9368C7911EC5EF1B0092CE8E /* Release */ = {
			isa = XCBuildConfiguration;
			baseConfigurationReference = 64D3C3AD47D5D2C05759A075 /* Pods-WordPressKit.release.xcconfig */;
			buildSettings = {
				ALWAYS_EMBED_SWIFT_STANDARD_LIBRARIES = "${inherited}";
				CLANG_ENABLE_MODULES = YES;
				CODE_SIGN_IDENTITY = "";
				DEFINES_MODULE = YES;
				DYLIB_COMPATIBILITY_VERSION = 1;
				DYLIB_CURRENT_VERSION = 1;
				DYLIB_INSTALL_NAME_BASE = "@rpath";
				INFOPLIST_FILE = WordPressKit/Info.plist;
				INSTALL_PATH = "$(LOCAL_LIBRARY_DIR)/Frameworks";
				LD_RUNPATH_SEARCH_PATHS = "$(inherited) @executable_path/Frameworks @loader_path/Frameworks";
				PRODUCT_BUNDLE_IDENTIFIER = com.automattic.WordPressKit;
				PRODUCT_NAME = "$(TARGET_NAME)";
				SKIP_INSTALL = YES;
				SWIFT_VERSION = 3.0;
			};
			name = Release;
		};
		9368C7931EC5EF1B0092CE8E /* Debug */ = {
			isa = XCBuildConfiguration;
			baseConfigurationReference = 938A499F0382FA6CE5225F40 /* Pods-WordPressKitTests.debug.xcconfig */;
			buildSettings = {
				ALWAYS_EMBED_SWIFT_STANDARD_LIBRARIES = "${inherited}";
				CLANG_ENABLE_MODULES = YES;
				HEADER_SEARCH_PATHS = (
					"${inherited}",
					"$(SDKROOT)/usr/include/libxml2",
				);
				INFOPLIST_FILE = WordPressKitTests/Info.plist;
				LD_RUNPATH_SEARCH_PATHS = "$(inherited) @executable_path/Frameworks @loader_path/Frameworks";
				PRODUCT_BUNDLE_IDENTIFIER = com.automattic.WordPressKitTests;
				PRODUCT_NAME = "$(TARGET_NAME)";
				SWIFT_OBJC_BRIDGING_HEADER = "WordPressKitTests/WordPressKitTests-Bridging-Header.h";
				SWIFT_OPTIMIZATION_LEVEL = "-Onone";
				SWIFT_VERSION = 3.0;
			};
			name = Debug;
		};
		9368C7941EC5EF1B0092CE8E /* Release */ = {
			isa = XCBuildConfiguration;
			baseConfigurationReference = EF1D8EBEFA46779A06F52788 /* Pods-WordPressKitTests.release.xcconfig */;
			buildSettings = {
				ALWAYS_EMBED_SWIFT_STANDARD_LIBRARIES = "${inherited}";
				CLANG_ENABLE_MODULES = YES;
				HEADER_SEARCH_PATHS = (
					"${inherited}",
					"$(SDKROOT)/usr/include/libxml2",
				);
				INFOPLIST_FILE = WordPressKitTests/Info.plist;
				LD_RUNPATH_SEARCH_PATHS = "$(inherited) @executable_path/Frameworks @loader_path/Frameworks";
				PRODUCT_BUNDLE_IDENTIFIER = com.automattic.WordPressKitTests;
				PRODUCT_NAME = "$(TARGET_NAME)";
				SWIFT_OBJC_BRIDGING_HEADER = "WordPressKitTests/WordPressKitTests-Bridging-Header.h";
				SWIFT_VERSION = 3.0;
			};
			name = Release;
		};
		93D436171EC638A100626832 /* Release-Internal */ = {
			isa = XCBuildConfiguration;
			buildSettings = {
				ALWAYS_SEARCH_USER_PATHS = NO;
				CLANG_ANALYZER_NONNULL = YES;
				CLANG_ANALYZER_NUMBER_OBJECT_CONVERSION = YES_AGGRESSIVE;
				CLANG_CXX_LANGUAGE_STANDARD = "gnu++0x";
				CLANG_CXX_LIBRARY = "libc++";
				CLANG_ENABLE_MODULES = YES;
				CLANG_ENABLE_OBJC_ARC = YES;
				CLANG_WARN_BOOL_CONVERSION = YES;
				CLANG_WARN_CONSTANT_CONVERSION = YES;
				CLANG_WARN_DIRECT_OBJC_ISA_USAGE = YES_ERROR;
				CLANG_WARN_DOCUMENTATION_COMMENTS = YES;
				CLANG_WARN_EMPTY_BODY = YES;
				CLANG_WARN_ENUM_CONVERSION = YES;
				CLANG_WARN_INFINITE_RECURSION = YES;
				CLANG_WARN_INT_CONVERSION = YES;
				CLANG_WARN_OBJC_ROOT_CLASS = YES_ERROR;
				CLANG_WARN_SUSPICIOUS_MOVE = YES;
				CLANG_WARN_UNREACHABLE_CODE = YES;
				CLANG_WARN__DUPLICATE_METHOD_MATCH = YES;
				"CODE_SIGN_IDENTITY[sdk=iphoneos*]" = "iPhone Developer";
				COPY_PHASE_STRIP = NO;
				CURRENT_PROJECT_VERSION = 1;
				DEBUG_INFORMATION_FORMAT = "dwarf-with-dsym";
				ENABLE_NS_ASSERTIONS = NO;
				ENABLE_STRICT_OBJC_MSGSEND = YES;
				GCC_C_LANGUAGE_STANDARD = gnu99;
				GCC_NO_COMMON_BLOCKS = YES;
				GCC_WARN_64_TO_32_BIT_CONVERSION = YES;
				GCC_WARN_ABOUT_RETURN_TYPE = YES_ERROR;
				GCC_WARN_UNDECLARED_SELECTOR = YES;
				GCC_WARN_UNINITIALIZED_AUTOS = YES_AGGRESSIVE;
				GCC_WARN_UNUSED_FUNCTION = YES;
				GCC_WARN_UNUSED_VARIABLE = YES;
				IPHONEOS_DEPLOYMENT_TARGET = 10.0;
				MTL_ENABLE_DEBUG_INFO = NO;
				SDKROOT = iphoneos;
				TARGETED_DEVICE_FAMILY = "1,2";
				VALIDATE_PRODUCT = YES;
				VERSIONING_SYSTEM = "apple-generic";
				VERSION_INFO_PREFIX = "";
			};
			name = "Release-Internal";
		};
		93D436181EC638A100626832 /* Release-Internal */ = {
			isa = XCBuildConfiguration;
			baseConfigurationReference = E5273E8FA8F6117F941D6CC1 /* Pods-WordPressKit.release-internal.xcconfig */;
			buildSettings = {
				ALWAYS_EMBED_SWIFT_STANDARD_LIBRARIES = "${inherited}";
				CLANG_ENABLE_MODULES = YES;
				CODE_SIGN_IDENTITY = "";
				DEFINES_MODULE = YES;
				DYLIB_COMPATIBILITY_VERSION = 1;
				DYLIB_CURRENT_VERSION = 1;
				DYLIB_INSTALL_NAME_BASE = "@rpath";
				INFOPLIST_FILE = WordPressKit/Info.plist;
				INSTALL_PATH = "$(LOCAL_LIBRARY_DIR)/Frameworks";
				LD_RUNPATH_SEARCH_PATHS = "$(inherited) @executable_path/Frameworks @loader_path/Frameworks";
				PRODUCT_BUNDLE_IDENTIFIER = com.automattic.WordPressKit;
				PRODUCT_NAME = "$(TARGET_NAME)";
				SKIP_INSTALL = YES;
				SWIFT_VERSION = 3.0;
			};
			name = "Release-Internal";
		};
		93D436191EC638A100626832 /* Release-Internal */ = {
			isa = XCBuildConfiguration;
			baseConfigurationReference = 5B78E5816A82E3614ACCD7A7 /* Pods-WordPressKitTests.release-internal.xcconfig */;
			buildSettings = {
				ALWAYS_EMBED_SWIFT_STANDARD_LIBRARIES = "${inherited}";
				CLANG_ENABLE_MODULES = YES;
				HEADER_SEARCH_PATHS = (
					"${inherited}",
					"$(SDKROOT)/usr/include/libxml2",
				);
				INFOPLIST_FILE = WordPressKitTests/Info.plist;
				LD_RUNPATH_SEARCH_PATHS = "$(inherited) @executable_path/Frameworks @loader_path/Frameworks";
				PRODUCT_BUNDLE_IDENTIFIER = com.automattic.WordPressKitTests;
				PRODUCT_NAME = "$(TARGET_NAME)";
				SWIFT_OBJC_BRIDGING_HEADER = "WordPressKitTests/WordPressKitTests-Bridging-Header.h";
				SWIFT_VERSION = 3.0;
			};
			name = "Release-Internal";
		};
		93D4361A1EC638A800626832 /* Release-Alpha */ = {
			isa = XCBuildConfiguration;
			buildSettings = {
				ALWAYS_SEARCH_USER_PATHS = NO;
				CLANG_ANALYZER_NONNULL = YES;
				CLANG_ANALYZER_NUMBER_OBJECT_CONVERSION = YES_AGGRESSIVE;
				CLANG_CXX_LANGUAGE_STANDARD = "gnu++0x";
				CLANG_CXX_LIBRARY = "libc++";
				CLANG_ENABLE_MODULES = YES;
				CLANG_ENABLE_OBJC_ARC = YES;
				CLANG_WARN_BOOL_CONVERSION = YES;
				CLANG_WARN_CONSTANT_CONVERSION = YES;
				CLANG_WARN_DIRECT_OBJC_ISA_USAGE = YES_ERROR;
				CLANG_WARN_DOCUMENTATION_COMMENTS = YES;
				CLANG_WARN_EMPTY_BODY = YES;
				CLANG_WARN_ENUM_CONVERSION = YES;
				CLANG_WARN_INFINITE_RECURSION = YES;
				CLANG_WARN_INT_CONVERSION = YES;
				CLANG_WARN_OBJC_ROOT_CLASS = YES_ERROR;
				CLANG_WARN_SUSPICIOUS_MOVE = YES;
				CLANG_WARN_UNREACHABLE_CODE = YES;
				CLANG_WARN__DUPLICATE_METHOD_MATCH = YES;
				"CODE_SIGN_IDENTITY[sdk=iphoneos*]" = "iPhone Developer";
				COPY_PHASE_STRIP = NO;
				CURRENT_PROJECT_VERSION = 1;
				DEBUG_INFORMATION_FORMAT = "dwarf-with-dsym";
				ENABLE_NS_ASSERTIONS = NO;
				ENABLE_STRICT_OBJC_MSGSEND = YES;
				GCC_C_LANGUAGE_STANDARD = gnu99;
				GCC_NO_COMMON_BLOCKS = YES;
				GCC_WARN_64_TO_32_BIT_CONVERSION = YES;
				GCC_WARN_ABOUT_RETURN_TYPE = YES_ERROR;
				GCC_WARN_UNDECLARED_SELECTOR = YES;
				GCC_WARN_UNINITIALIZED_AUTOS = YES_AGGRESSIVE;
				GCC_WARN_UNUSED_FUNCTION = YES;
				GCC_WARN_UNUSED_VARIABLE = YES;
				IPHONEOS_DEPLOYMENT_TARGET = 10.0;
				MTL_ENABLE_DEBUG_INFO = NO;
				SDKROOT = iphoneos;
				TARGETED_DEVICE_FAMILY = "1,2";
				VALIDATE_PRODUCT = YES;
				VERSIONING_SYSTEM = "apple-generic";
				VERSION_INFO_PREFIX = "";
			};
			name = "Release-Alpha";
		};
		93D4361B1EC638A800626832 /* Release-Alpha */ = {
			isa = XCBuildConfiguration;
			baseConfigurationReference = A2CE6797F9E45AE059B28690 /* Pods-WordPressKit.release-alpha.xcconfig */;
			buildSettings = {
				ALWAYS_EMBED_SWIFT_STANDARD_LIBRARIES = "${inherited}";
				CLANG_ENABLE_MODULES = YES;
				CODE_SIGN_IDENTITY = "";
				DEFINES_MODULE = YES;
				DYLIB_COMPATIBILITY_VERSION = 1;
				DYLIB_CURRENT_VERSION = 1;
				DYLIB_INSTALL_NAME_BASE = "@rpath";
				INFOPLIST_FILE = WordPressKit/Info.plist;
				INSTALL_PATH = "$(LOCAL_LIBRARY_DIR)/Frameworks";
				LD_RUNPATH_SEARCH_PATHS = "$(inherited) @executable_path/Frameworks @loader_path/Frameworks";
				PRODUCT_BUNDLE_IDENTIFIER = com.automattic.WordPressKit;
				PRODUCT_NAME = "$(TARGET_NAME)";
				SKIP_INSTALL = YES;
				SWIFT_VERSION = 3.0;
			};
			name = "Release-Alpha";
		};
		93D4361C1EC638A800626832 /* Release-Alpha */ = {
			isa = XCBuildConfiguration;
			baseConfigurationReference = 374CA122F886DCBD6C042B3E /* Pods-WordPressKitTests.release-alpha.xcconfig */;
			buildSettings = {
				ALWAYS_EMBED_SWIFT_STANDARD_LIBRARIES = "${inherited}";
				CLANG_ENABLE_MODULES = YES;
				HEADER_SEARCH_PATHS = (
					"${inherited}",
					"$(SDKROOT)/usr/include/libxml2",
				);
				INFOPLIST_FILE = WordPressKitTests/Info.plist;
				LD_RUNPATH_SEARCH_PATHS = "$(inherited) @executable_path/Frameworks @loader_path/Frameworks";
				PRODUCT_BUNDLE_IDENTIFIER = com.automattic.WordPressKitTests;
				PRODUCT_NAME = "$(TARGET_NAME)";
				SWIFT_OBJC_BRIDGING_HEADER = "WordPressKitTests/WordPressKitTests-Bridging-Header.h";
				SWIFT_VERSION = 3.0;
			};
			name = "Release-Alpha";
		};
/* End XCBuildConfiguration section */

/* Begin XCConfigurationList section */
		9368C7751EC5EF1B0092CE8E /* Build configuration list for PBXProject "WordPressKit" */ = {
			isa = XCConfigurationList;
			buildConfigurations = (
				9368C78D1EC5EF1B0092CE8E /* Debug */,
				9368C78E1EC5EF1B0092CE8E /* Release */,
				93D4361A1EC638A800626832 /* Release-Alpha */,
				93D436171EC638A100626832 /* Release-Internal */,
			);
			defaultConfigurationIsVisible = 0;
			defaultConfigurationName = Release;
		};
		9368C78F1EC5EF1B0092CE8E /* Build configuration list for PBXNativeTarget "WordPressKit" */ = {
			isa = XCConfigurationList;
			buildConfigurations = (
				9368C7901EC5EF1B0092CE8E /* Debug */,
				9368C7911EC5EF1B0092CE8E /* Release */,
				93D4361B1EC638A800626832 /* Release-Alpha */,
				93D436181EC638A100626832 /* Release-Internal */,
			);
			defaultConfigurationIsVisible = 0;
			defaultConfigurationName = Release;
		};
		9368C7921EC5EF1B0092CE8E /* Build configuration list for PBXNativeTarget "WordPressKitTests" */ = {
			isa = XCConfigurationList;
			buildConfigurations = (
				9368C7931EC5EF1B0092CE8E /* Debug */,
				9368C7941EC5EF1B0092CE8E /* Release */,
				93D4361C1EC638A800626832 /* Release-Alpha */,
				93D436191EC638A100626832 /* Release-Internal */,
			);
			defaultConfigurationIsVisible = 0;
			defaultConfigurationName = Release;
		};
/* End XCConfigurationList section */
	};
	rootObject = 9368C7721EC5EF1B0092CE8E /* Project object */;
}<|MERGE_RESOLUTION|>--- conflicted
+++ resolved
@@ -105,16 +105,12 @@
 		93C674F11EE8351E00BFAF05 /* NSMutableDictionary+Helpers.h in Headers */ = {isa = PBXBuildFile; fileRef = 93C674EF1EE8351E00BFAF05 /* NSMutableDictionary+Helpers.h */; };
 		93C674F21EE8351E00BFAF05 /* NSMutableDictionary+Helpers.m in Sources */ = {isa = PBXBuildFile; fileRef = 93C674F01EE8351E00BFAF05 /* NSMutableDictionary+Helpers.m */; };
 		93C882971EEB179600227A59 /* RESTTestable.swift in Sources */ = {isa = PBXBuildFile; fileRef = 93C882961EEB179600227A59 /* RESTTestable.swift */; };
-<<<<<<< HEAD
-		E6C1E83D1EF1A12E00D139D9 /* is-passwordless-account-success.json in Resources */ = {isa = PBXBuildFile; fileRef = E6C1E83C1EF1A12E00D139D9 /* is-passwordless-account-success.json */; };
-		E6C1E83F1EF1A2BB00D139D9 /* is-passwordless-account-no-account-found.json in Resources */ = {isa = PBXBuildFile; fileRef = E6C1E83E1EF1A2BB00D139D9 /* is-passwordless-account-no-account-found.json */; };
-		FAE63A9F1611DECD81F57707 /* Pods_WordPressKit.framework in Frameworks */ = {isa = PBXBuildFile; fileRef = 7D80394B0062075C00ECBC60 /* Pods_WordPressKit.framework */; };
-=======
 		93F08F111EEF0E9B000C2DF6 /* Logging.h in Headers */ = {isa = PBXBuildFile; fileRef = 93F08F0F1EEF0E9B000C2DF6 /* Logging.h */; settings = {ATTRIBUTES = (Private, ); }; };
 		93F08F121EEF0E9B000C2DF6 /* Logging.m in Sources */ = {isa = PBXBuildFile; fileRef = 93F08F101EEF0E9B000C2DF6 /* Logging.m */; };
 		AFEFF3378CD0A507125E5019 /* Pods_WordPressKit.framework in Frameworks */ = {isa = PBXBuildFile; fileRef = CF1A37C8C9E463E3B9F6B61A /* Pods_WordPressKit.framework */; };
+		E6C1E8491EF21FC100D139D9 /* is-passwordless-account-no-account-found.json in Resources */ = {isa = PBXBuildFile; fileRef = E6C1E8471EF21FC100D139D9 /* is-passwordless-account-no-account-found.json */; };
+		E6C1E84A1EF21FC100D139D9 /* is-passwordless-account-success.json in Resources */ = {isa = PBXBuildFile; fileRef = E6C1E8481EF21FC100D139D9 /* is-passwordless-account-success.json */; };
 		F8B82B9E92C9637430D7D032 /* Pods_WordPressKitTests.framework in Frameworks */ = {isa = PBXBuildFile; fileRef = 9F902B70CBB63DD7EB9D275A /* Pods_WordPressKitTests.framework */; };
->>>>>>> 0bec9399
 /* End PBXBuildFile section */
 
 /* Begin PBXContainerItemProxy section */
@@ -234,11 +230,6 @@
 		93C674EF1EE8351E00BFAF05 /* NSMutableDictionary+Helpers.h */ = {isa = PBXFileReference; fileEncoding = 4; lastKnownFileType = sourcecode.c.h; path = "NSMutableDictionary+Helpers.h"; sourceTree = "<group>"; };
 		93C674F01EE8351E00BFAF05 /* NSMutableDictionary+Helpers.m */ = {isa = PBXFileReference; fileEncoding = 4; lastKnownFileType = sourcecode.c.objc; path = "NSMutableDictionary+Helpers.m"; sourceTree = "<group>"; };
 		93C882961EEB179600227A59 /* RESTTestable.swift */ = {isa = PBXFileReference; fileEncoding = 4; lastKnownFileType = sourcecode.swift; name = RESTTestable.swift; path = ../../WordPress/WordPressTest/RESTTestable.swift; sourceTree = "<group>"; };
-<<<<<<< HEAD
-		AF6C6B3D338F6E0C94E0CFEE /* Pods-WordPressKitTests.release-alpha.xcconfig */ = {isa = PBXFileReference; includeInIndex = 1; lastKnownFileType = text.xcconfig; name = "Pods-WordPressKitTests.release-alpha.xcconfig"; path = "../Pods/Target Support Files/Pods-WordPressKitTests/Pods-WordPressKitTests.release-alpha.xcconfig"; sourceTree = "<group>"; };
-		E6C1E83C1EF1A12E00D139D9 /* is-passwordless-account-success.json */ = {isa = PBXFileReference; fileEncoding = 4; lastKnownFileType = text.json; path = "is-passwordless-account-success.json"; sourceTree = "<group>"; };
-		E6C1E83E1EF1A2BB00D139D9 /* is-passwordless-account-no-account-found.json */ = {isa = PBXFileReference; fileEncoding = 4; lastKnownFileType = text.json; path = "is-passwordless-account-no-account-found.json"; sourceTree = "<group>"; };
-=======
 		93F08F0F1EEF0E9B000C2DF6 /* Logging.h */ = {isa = PBXFileReference; fileEncoding = 4; lastKnownFileType = sourcecode.c.h; path = Logging.h; sourceTree = "<group>"; };
 		93F08F101EEF0E9B000C2DF6 /* Logging.m */ = {isa = PBXFileReference; fileEncoding = 4; lastKnownFileType = sourcecode.c.objc; path = Logging.m; sourceTree = "<group>"; };
 		9F902B70CBB63DD7EB9D275A /* Pods_WordPressKitTests.framework */ = {isa = PBXFileReference; explicitFileType = wrapper.framework; includeInIndex = 0; path = Pods_WordPressKitTests.framework; sourceTree = BUILT_PRODUCTS_DIR; };
@@ -246,8 +237,9 @@
 		B459C2F3F70D7C971B441F04 /* Pods-WordPressKit.debug.xcconfig */ = {isa = PBXFileReference; includeInIndex = 1; lastKnownFileType = text.xcconfig; name = "Pods-WordPressKit.debug.xcconfig"; path = "../Pods/Target Support Files/Pods-WordPressKit/Pods-WordPressKit.debug.xcconfig"; sourceTree = "<group>"; };
 		CF1A37C8C9E463E3B9F6B61A /* Pods_WordPressKit.framework */ = {isa = PBXFileReference; explicitFileType = wrapper.framework; includeInIndex = 0; path = Pods_WordPressKit.framework; sourceTree = BUILT_PRODUCTS_DIR; };
 		E5273E8FA8F6117F941D6CC1 /* Pods-WordPressKit.release-internal.xcconfig */ = {isa = PBXFileReference; includeInIndex = 1; lastKnownFileType = text.xcconfig; name = "Pods-WordPressKit.release-internal.xcconfig"; path = "../Pods/Target Support Files/Pods-WordPressKit/Pods-WordPressKit.release-internal.xcconfig"; sourceTree = "<group>"; };
+		E6C1E8471EF21FC100D139D9 /* is-passwordless-account-no-account-found.json */ = {isa = PBXFileReference; fileEncoding = 4; lastKnownFileType = text.json; path = "is-passwordless-account-no-account-found.json"; sourceTree = "<group>"; };
+		E6C1E8481EF21FC100D139D9 /* is-passwordless-account-success.json */ = {isa = PBXFileReference; fileEncoding = 4; lastKnownFileType = text.json; path = "is-passwordless-account-success.json"; sourceTree = "<group>"; };
 		EF1D8EBEFA46779A06F52788 /* Pods-WordPressKitTests.release.xcconfig */ = {isa = PBXFileReference; includeInIndex = 1; lastKnownFileType = text.xcconfig; name = "Pods-WordPressKitTests.release.xcconfig"; path = "../Pods/Target Support Files/Pods-WordPressKitTests/Pods-WordPressKitTests.release.xcconfig"; sourceTree = "<group>"; };
->>>>>>> 0bec9399
 /* End PBXFileReference section */
 
 /* Begin PBXFrameworksBuildPhase section */
@@ -472,8 +464,8 @@
 				93BD27481EE73442002BB00B /* is-available-email-success.json */,
 				93BD27491EE73442002BB00B /* is-available-username-failure.json */,
 				93BD274A1EE73442002BB00B /* is-available-username-success.json */,
-				E6C1E83C1EF1A12E00D139D9 /* is-passwordless-account-success.json */,
-				E6C1E83E1EF1A2BB00D139D9 /* is-passwordless-account-no-account-found.json */,
+				E6C1E8471EF21FC100D139D9 /* is-passwordless-account-no-account-found.json */,
+				E6C1E8481EF21FC100D139D9 /* is-passwordless-account-success.json */,
 				93BD274B1EE73442002BB00B /* me-auth-failure.json */,
 				93BD274C1EE73442002BB00B /* me-bad-json-failure.json */,
 				93BD274D1EE73442002BB00B /* me-sites-auth-failure.json */,
@@ -651,8 +643,8 @@
 				93AC8ED21ED32FD000900F5A /* stats-v1.1-referrers-day.json in Resources */,
 				93AC8EDA1ED32FD000900F5A /* stats-v1.1-video-plays-day.json in Resources */,
 				93BD275C1EE73442002BB00B /* is-available-username-success.json in Resources */,
-				E6C1E83F1EF1A2BB00D139D9 /* is-passwordless-account-no-account-found.json in Resources */,
 				93AC8ED81ED32FD000900F5A /* stats-v1.1-top-posts-day.json in Resources */,
+				E6C1E84A1EF21FC100D139D9 /* is-passwordless-account-success.json in Resources */,
 				93BD27591EE73442002BB00B /* is-available-email-failure.json in Resources */,
 				93BD27571EE73442002BB00B /* auth-send-login-email-no-user-failure.json in Resources */,
 				93AC8ED71ED32FD000900F5A /* stats-v1.1-top-posts-day-large.json in Resources */,
@@ -660,6 +652,7 @@
 				93AC8EC91ED32FD000900F5A /* stats-v1.1-comments-day.json in Resources */,
 				93BD27641EE73442002BB00B /* me-sites-visibility-failure.json in Resources */,
 				93AC8EC51ED32FD000900F5A /* stats-batch.json in Resources */,
+				E6C1E8491EF21FC100D139D9 /* is-passwordless-account-no-account-found.json in Resources */,
 				93AC8ED91ED32FD000900F5A /* stats-v1.1-video-plays-day-no-data.json in Resources */,
 				93BD27561EE73442002BB00B /* auth-send-login-email-invalid-secret-failure.json in Resources */,
 				93BD275A1EE73442002BB00B /* is-available-email-success.json in Resources */,
@@ -684,7 +677,6 @@
 				93AC8EDD1ED32FD000900F5A /* stats-v1.1-visits-day.json in Resources */,
 				93AC8EDC1ED32FD000900F5A /* stats-v1.1-visits-day-large.json in Resources */,
 				93AC8ECE1ED32FD000900F5A /* stats-v1.1-latest-post-views.json in Resources */,
-				E6C1E83D1EF1A12E00D139D9 /* is-passwordless-account-success.json in Resources */,
 				93AC8ECC1ED32FD000900F5A /* stats-v1.1-followers-wpcom-day.json in Resources */,
 				93AC8ED11ED32FD000900F5A /* stats-v1.1-referrers-day-large.json in Resources */,
 				93BD27621EE73442002BB00B /* me-sites-success.json in Resources */,
